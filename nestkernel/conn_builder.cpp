/*
 *  conn_builder.cpp
 *
 *  This file is part of NEST.
 *
 *  Copyright (C) 2004 The NEST Initiative
 *
 *  NEST is free software: you can redistribute it and/or modify
 *  it under the terms of the GNU General Public License as published by
 *  the Free Software Foundation, either version 2 of the License, or
 *  (at your option) any later version.
 *
 *  NEST is distributed in the hope that it will be useful,
 *  but WITHOUT ANY WARRANTY; without even the implied warranty of
 *  MERCHANTABILITY or FITNESS FOR A PARTICULAR PURPOSE.  See the
 *  GNU General Public License for more details.
 *
 *  You should have received a copy of the GNU General Public License
 *  along with NEST.  If not, see <http://www.gnu.org/licenses/>.
 *
 */

#include "conn_builder.h"

// C++ includes:
#include <set>

// Includes from libnestutil:
#include "logging.h"

// Includes from librandom:
#include "binomial_randomdev.h"
#include "gsl_binomial_randomdev.h"
#include "gslrandomgen.h"
#include "normal_randomdev.h"

// Includes from nestkernel:
#include "conn_builder_impl.h"
#include "conn_parameter.h"
#include "exceptions.h"
#include "kernel_manager.h"
#include "nest_names.h"
#include "node.h"
#include "vp_manager_impl.h"

// Includes from sli:
#include "dict.h"
#include "fdstream.h"
#include "name.h"

nest::ConnBuilder::ConnBuilder( const GIDCollection& sources,
  const GIDCollection& targets,
  const DictionaryDatum& conn_spec,
  const DictionaryDatum& syn_spec )
  : sources_( &sources )
  , targets_( &targets )
  , autapses_( true )
  , multapses_( true )
  , symmetric_( false )
  , exceptions_raised_( kernel().vp_manager.get_num_threads() )
  , synapse_model_( kernel().model_manager.get_synapsedict()->lookup(
      "static_synapse" ) )
  , weight_( 0 )
  , delay_( 0 )
  , param_dicts_()
  , parameters_requiring_skipping_()
{
  // read out rule-related parameters -------------------------
  //  - /rule has been taken care of above
  //  - rule-specific params are handled by subclass c'tor
  updateValue< bool >( conn_spec, names::autapses, autapses_ );
  updateValue< bool >( conn_spec, names::multapses, multapses_ );
  updateValue< bool >( conn_spec, names::symmetric, symmetric_ );

  // read out synapse-related parameters ----------------------
  if ( !syn_spec->known( names::model ) )
    throw BadProperty( "Synapse spec must contain synapse model." );
  const std::string syn_name = ( *syn_spec )[ names::model ];
  if ( not kernel().model_manager.get_synapsedict()->known( syn_name ) )
    throw UnknownSynapseType( syn_name );

  // if another synapse than static_synapse is defined we need to make
  // sure that Connect can process all parameter specified
  if ( syn_name != "static_synapse" )
    check_synapse_params_( syn_name, syn_spec );

  synapse_model_ = kernel().model_manager.get_synapsedict()->lookup( syn_name );

  DictionaryDatum syn_defaults =
    kernel().model_manager.get_connector_defaults( synapse_model_ );

  // All synapse models have the possibility to set the delay (see
  // SynIdDelay), but some have homogeneous weights, hence it should
  // be possible to set the delay without the weight.
  default_weight_ = !syn_spec->known( names::weight );

  default_delay_ = !syn_spec->known( names::delay );

  // If neither weight nor delay are given in the dict, we handle this
  // separately. Important for hom_w synapses, on which weight cannot
  // be set. However, we use default weight and delay for _all_ types
  // of synapses.
  default_weight_and_delay_ = ( default_weight_ && default_delay_ );

#ifdef HAVE_MUSIC
  // We allow music_channel as alias for receptor_type during
  // connection setup
  ( *syn_defaults )[ names::music_channel ] = 0;
#endif

  if ( !default_weight_and_delay_ )
  {
    weight_ = syn_spec->known( names::weight )
      ? ConnParameter::create( ( *syn_spec )[ names::weight ],
          kernel().vp_manager.get_num_threads() )
      : ConnParameter::create( ( *syn_defaults )[ names::weight ],
          kernel().vp_manager.get_num_threads() );
    register_parameters_requiring_skipping_( *weight_ );
    delay_ = syn_spec->known( names::delay )
      ? ConnParameter::create(
          ( *syn_spec )[ names::delay ], kernel().vp_manager.get_num_threads() )
      : ConnParameter::create( ( *syn_defaults )[ names::delay ],
          kernel().vp_manager.get_num_threads() );
  }
  else if ( default_weight_ )
  {
    delay_ = syn_spec->known( names::delay )
      ? ConnParameter::create(
          ( *syn_spec )[ names::delay ], kernel().vp_manager.get_num_threads() )
      : ConnParameter::create( ( *syn_defaults )[ names::delay ],
          kernel().vp_manager.get_num_threads() );
  }
  register_parameters_requiring_skipping_( *delay_ );
  // Structural plasticity parameters
  // Check if both pre and post synaptic element are provided
  if ( syn_spec->known( names::pre_synaptic_element )
    && syn_spec->known( names::post_synaptic_element ) )
  {
    pre_synaptic_element_name =
      getValue< std::string >( syn_spec, names::pre_synaptic_element );
    post_synaptic_element_name =
      getValue< std::string >( syn_spec, names::post_synaptic_element );
  }
  else
  {
    if ( syn_spec->known( names::pre_synaptic_element )
      || syn_spec->known( names::post_synaptic_element ) )
    {
      throw BadProperty(
        "In order to use structural plasticity, both a pre and post synaptic "
        "element must be specified" );
    }
    pre_synaptic_element_name = "";
    post_synaptic_element_name = "";
  }

  // synapse-specific parameters
  // TODO: Can we create this set once and for all?
  //       Should not be done as static initialization, since
  //       that might conflict with static initialization of
  //       Name system.
  std::set< Name > skip_set;
  skip_set.insert( names::weight );
  skip_set.insert( names::delay );
  skip_set.insert( Name( "min_delay" ) );
  skip_set.insert( Name( "max_delay" ) );
  skip_set.insert( Name( "num_connections" ) );
  skip_set.insert( Name( "num_connectors" ) );
  skip_set.insert( Name( "property_object" ) );
  skip_set.insert( Name( "synapsemodel" ) );

  for ( Dictionary::const_iterator default_it = syn_defaults->begin();
        default_it != syn_defaults->end();
        ++default_it )
  {
    const Name param_name = default_it->first;
    if ( skip_set.find( param_name ) != skip_set.end() )
      continue; // weight, delay or not-settable parameter

    if ( syn_spec->known( param_name ) )
    {
      synapse_params_[ param_name ] = ConnParameter::create(
        ( *syn_spec )[ param_name ], kernel().vp_manager.get_num_threads() );
      register_parameters_requiring_skipping_( *synapse_params_[ param_name ] );
    }
  }

  // Now create dictionary with dummy values that we will use
  // to pass settings to the synapses created. We create it here
  // once to avoid re-creating the object over and over again.
  if ( synapse_params_.size() > 0 )
  {
    for ( index t = 0; t < kernel().vp_manager.get_num_threads(); ++t )
    {
      param_dicts_.push_back( new Dictionary() );

      for ( ConnParameterMap::const_iterator it = synapse_params_.begin();
            it != synapse_params_.end();
            ++it )
      {
        if ( it->first == names::receptor_type
          || it->first == names::music_channel
          || it->first == names::synapse_label )
          ( *param_dicts_[ t ] )[ it->first ] = Token( new IntegerDatum( 0 ) );
        else
          ( *param_dicts_[ t ] )[ it->first ] = Token( new DoubleDatum( 0.0 ) );
      }
    }
  }

  // If symmetric_ is requested call reset on all parameters in order
  // to check if all parameters support symmetric connections
  if ( symmetric_ )
  {
    if ( weight_ )
    {
      weight_->reset();
    }
    if ( delay_ )
    {
      delay_->reset();
    }
    for ( ConnParameterMap::const_iterator it = synapse_params_.begin();
          it != synapse_params_.end();
          ++it )
    {
      it->second->reset();
    }
  }
}


nest::ConnBuilder::~ConnBuilder()
{
  delete weight_;
  delete delay_;
  for ( std::map< Name, ConnParameter* >::iterator it = synapse_params_.begin();
        it != synapse_params_.end();
        ++it )
    delete it->second;
}

void
nest::ConnBuilder::check_synapse_params_( std::string syn_name,
  const DictionaryDatum& syn_spec )
{
  // throw error if weight is specified with static_synapse_hom_w
  if ( syn_name == "static_synapse_hom_w" )
  {
    if ( syn_spec->known( names::weight ) )
      throw BadProperty(
        "Weight cannot be specified since it needs to be equal "
        "for all connections when static_synapse_hom_w is used." );
    return;
  }


  // throw error if n or a are set in quantal_stp_synapse, Connect cannot handle
  // them since they are integer
  if ( syn_name == "quantal_stp_synapse" )
  {
    if ( syn_spec->known( names::n ) )
      throw NotImplemented(
        "Connect doesn't support the setting of parameter "
        "n in quantal_stp_synapse. Use SetDefaults() or CopyModel()." );
    if ( syn_spec->known( names::a ) )
      throw NotImplemented(
        "Connect doesn't support the setting of parameter "
        "a in quantal_stp_synapse. Use SetDefaults() or CopyModel()." );
    return;
  }

  // print warning if delay is specified outside cont_delay_synapse
  if ( syn_name == "cont_delay_synapse" )
  {
    if ( syn_spec->known( names::delay ) )
      LOG( M_WARNING,
        "Connect",
        "The delay will be rounded to the next multiple of the time step. "
        "To use a more precise time delay it needs to be defined within "
        "the synapse, e.g. with CopyModel()." );
    return;
  }

  // throw error if no volume transmitter is defined or parameters are specified
  // that need to be introduced via CopyModel or SetDefaults
  if ( syn_name == "stdp_dopamine_synapse" )
  {
    if ( syn_spec->known( "vt" ) )
      throw NotImplemented(
        "Connect doesn't support the direct specification of the "
        "volume transmitter of stdp_dopamine_synapse in syn_spec."
        "Use SetDefaults() or CopyModel()." );
    // setting of parameter c and n not thread save
    if ( kernel().vp_manager.get_num_threads() > 1 )
    {
      if ( syn_spec->known( names::c ) )
        throw NotImplemented(
          "For multi-threading Connect doesn't support the setting "
          "of parameter c in stdp_dopamine_synapse. "
          "Use SetDefaults() or CopyModel()." );
      if ( syn_spec->known( names::n ) )
        throw NotImplemented(
          "For multi-threading Connect doesn't support the setting "
          "of parameter n in stdp_dopamine_synapse. "
          "Use SetDefaults() or CopyModel()." );
    }
    std::string param_arr[] = {
      "A_minus", "A_plus", "Wmax", "Wmin", "b", "tau_c", "tau_n", "tau_plus"
    };
    std::vector< std::string > param_vec( param_arr, param_arr + 8 );
    for ( std::vector< std::string >::iterator it = param_vec.begin();
          it != param_vec.end();
          it++ )
    {
      if ( syn_spec->known( *it ) )
        throw NotImplemented(
          "Connect doesn't support the setting of parameter " + *it
          + " in stdp_dopamine_synapse. Use SetDefaults() or CopyModel()." );
    }
    return;
  }
}
/**
 * Updates the number of connected synaptic elements in the
 * target and the source.
 * Returns 0 if the target is either on another
 * MPI machine or another thread. Returns 1 otherwise.
 *
 * @param sgid id of the source
 * @param tgid id of the target
 * @param tid thread id
 * @param update amount of connected synaptic elements to update
 * @return
 */
int
nest::ConnBuilder::change_connected_synaptic_elements( index sgid,
  index tgid,
  const int tid,
  int update )
{

  int local = 1;
  // check whether the source is on this mpi machine
  if ( kernel().node_manager.is_local_gid( sgid ) )
  {
    Node* const source = kernel().node_manager.get_node( sgid, tid );
    const thread source_thread = source->get_thread();

    // check whether the source is on our thread
    if ( tid == source_thread )
    {
      // update the number of connected synaptic elements
      source->connect_synaptic_element( pre_synaptic_element_name, update );
    }
  }

  // check whether the target is on this mpi machine
  if ( not kernel().node_manager.is_local_gid( tgid ) )
  {
    local = 0;
  }
  else
  {
    Node* const target = kernel().node_manager.get_node( tgid, tid );
    const thread target_thread = target->get_thread();
    // check whether the target is on our thread
    if ( tid != target_thread )
      local = 0;
    else
    {
      // update the number of connected synaptic elements
      target->connect_synaptic_element( post_synaptic_element_name, update );
    }
  }
  return local;
}

/**
 * Now we can connect with or without structural plasticity
 */
void
nest::ConnBuilder::connect()
{
  if ( kernel().model_manager.connector_requires_symmetric( synapse_model_ )
    && not symmetric_ && not is_symmetric() )
  {
    throw BadProperty(
      "This synapse model requires symmetric (or suitable uniform "
      "all-to-all) connections" );
  }

  if ( symmetric_ && not supports_symmetric() )
  {
    throw NotImplemented(
      "This connection rule does not support symmetric connections." );
  }

  if ( pre_synaptic_element_name != "" && post_synaptic_element_name != "" )
  {
    if ( symmetric_ )
      throw NotImplemented(
        "Symmetric connections are not supported in combination with "
        "structural plasticity." );
    sp_connect_();
  }
  else
  {
    connect_();
    if ( symmetric_ )
    {
      // call reset on all parameters
      if ( weight_ )
        weight_->reset();
      if ( delay_ )
        delay_->reset();
      for ( ConnParameterMap::const_iterator it = synapse_params_.begin();
            it != synapse_params_.end();
            ++it )
      {
        it->second->reset();
      }

      std::swap( sources_, targets_ );
      connect_();
      std::swap( sources_, targets_ ); // re-establish original state
    }
  }

  // check if any exceptions have been raised
  for ( size_t thr = 0; thr < kernel().vp_manager.get_num_threads(); ++thr )
    if ( exceptions_raised_.at( thr ).valid() )
      throw WrappedThreadException( *( exceptions_raised_.at( thr ) ) );
}

/**
 * Now we can delete synapses with or without structural plasticity
 */
void
nest::ConnBuilder::disconnect()
{
  if ( pre_synaptic_element_name != "" && post_synaptic_element_name != "" )
  {
    sp_disconnect_();
  }
  else
  {
    disconnect_();
  }

  // check if any exceptions have been raised
  for ( index thr = 0; thr < kernel().vp_manager.get_num_threads(); ++thr )
    if ( exceptions_raised_.at( thr ).valid() )
      throw WrappedThreadException( *( exceptions_raised_.at( thr ) ) );
}

void
nest::ConnBuilder::single_connect_( index sgid,
  Node& target,
  thread target_thread,
  librandom::RngPtr& rng )
{
  if ( param_dicts_.empty() ) // indicates we have no synapse params
  {
    if ( default_weight_and_delay_ )
    {
      kernel().connection_manager.connect(
        sgid, &target, target_thread, synapse_model_ );
    }
    else if ( default_weight_ )
    {
      kernel().connection_manager.connect( sgid,
        &target,
        target_thread,
        synapse_model_,
        delay_->value_double( target_thread, rng ) );
    }
    else if ( default_delay_ )
    {
      kernel().connection_manager.connect( sgid,
        &target,
        target_thread,
        synapse_model_,
        numerics::nan,
        weight_->value_double( target_thread, rng ) );
    }
    else
    {
      double delay = delay_->value_double( target_thread, rng );
      double weight = weight_->value_double( target_thread, rng );
      kernel().connection_manager.connect(
        sgid, &target, target_thread, synapse_model_, delay, weight );
    }
  }
  else
  {
    assert( kernel().vp_manager.get_num_threads() == param_dicts_.size() );

    for ( ConnParameterMap::const_iterator it = synapse_params_.begin();
          it != synapse_params_.end();
          ++it )
    {
      if ( it->first == names::receptor_type
        || it->first == names::music_channel
        || it->first == names::synapse_label )
      {
        try
        {
          // change value of dictionary entry without allocating new datum
          IntegerDatum* id = static_cast< IntegerDatum* >(
            ( ( *param_dicts_[ target_thread ] )[ it->first ] ).datum() );
          ( *id ) = it->second->value_int( target_thread, rng );
        }
        catch ( KernelException& e )
        {
          if ( it->first == names::receptor_type )
          {
            throw BadProperty( "Receptor type must be of type integer." );
          }
          else if ( it->first == names::music_channel )
          {
            throw BadProperty( "Music channel type must be of type integer." );
          }
          else if ( it->first == names::synapse_label )
          {
            throw BadProperty( "Synapse label must be of type integer." );
          }
        }
      }
      else
      {
        // change value of dictionary entry without allocating new datum
        DoubleDatum* dd = static_cast< DoubleDatum* >(
          ( ( *param_dicts_[ target_thread ] )[ it->first ] ).datum() );
        ( *dd ) = it->second->value_double( target_thread, rng );
      }
    }

    if ( default_weight_and_delay_ )
    {
      kernel().connection_manager.connect( sgid,
        &target,
        target_thread,
        synapse_model_,
        param_dicts_[ target_thread ] );
    }
    else if ( default_weight_ )
    {
      kernel().connection_manager.connect( sgid,
        &target,
        target_thread,
        synapse_model_,
        param_dicts_[ target_thread ],
        delay_->value_double( target_thread, rng ) );
    }
    else if ( default_delay_ )
    {
      kernel().connection_manager.connect( sgid,
        &target,
        target_thread,
        synapse_model_,
        param_dicts_[ target_thread ],
        numerics::nan,
        weight_->value_double( target_thread, rng ) );
    }
    else
    {
      double delay = delay_->value_double( target_thread, rng );
      double weight = weight_->value_double( target_thread, rng );
      kernel().connection_manager.connect( sgid,
        &target,
        target_thread,
        synapse_model_,
        param_dicts_[ target_thread ],
        delay,
        weight );
    }
  }
}

void
nest::ConnBuilder::set_pre_synaptic_element_name( std::string name )
{
  pre_synaptic_element_name = name;
}

void
nest::ConnBuilder::set_post_synaptic_element_name( std::string name )
{
  post_synaptic_element_name = name;
}

bool
<<<<<<< HEAD
nest::ConnBuilder::all_parameters_scalar_() const
{
  bool all_scalar = true;
  if ( weight_ )
  {
    all_scalar = all_scalar && weight_->is_scalar();
  }
  if ( delay_ )
  {
    all_scalar = all_scalar && delay_->is_scalar();
  }
  for ( ConnParameterMap::const_iterator it = synapse_params_.begin();
        it != synapse_params_.end();
        ++it )
  {
    all_scalar = all_scalar && it->second->is_scalar();
  }
  return all_scalar;
=======
nest::ConnBuilder::loop_over_targets_() const
{
  return targets_->size() < kernel().node_manager.local_nodes_size()
    or not targets_->is_range() or parameters_requiring_skipping_.size() > 0;
>>>>>>> ba239aeb
}

void
nest::OneToOneBuilder::connect_()
{
  // make sure that target and source population have the same size
  if ( sources_->size() != targets_->size() )
  {
    LOG( M_ERROR,
      "Connect",
      "Source and Target population must be of the same size." );
    throw DimensionMismatch();
  }

#pragma omp parallel
  {
    // get thread id
    const int tid = kernel().vp_manager.get_thread_id();

    try
    {
      // allocate pointer to thread specific random generator
      librandom::RngPtr rng = kernel().rng_manager.get_rng( tid );

      if ( loop_over_targets_() )
      {
        for ( GIDCollection::const_iterator tgid = targets_->begin(),
                                            sgid = sources_->begin();
              tgid != targets_->end();
              ++tgid, ++sgid )
        {
          assert( sgid != sources_->end() );

          if ( *sgid == *tgid and not autapses_ )
            continue;

          // check whether the target is on this mpi machine
          if ( not kernel().node_manager.is_local_gid( *tgid ) )
          {
            skip_conn_parameter_( tid );
            continue;
          }

          Node* const target = kernel().node_manager.get_node( *tgid, tid );
          const thread target_thread = target->get_thread();

          // check whether the target is on our thread
          if ( tid != target_thread )
          {
            skip_conn_parameter_( tid );
            continue;
          }

          single_connect_( *sgid, *target, target_thread, rng );
        }
      }
      else
      {
        for ( SparseNodeArray::const_iterator it =
                kernel().node_manager.local_nodes_begin();
              it != kernel().node_manager.local_nodes_end();
              ++it )
        {
          Node* const target = ( *it ).get_node();
          const thread target_thread = target->get_thread();

          if ( tid != target_thread )
          {
            // no skipping required / possible,
            // as we iterate only over local nodes
            continue;
          }

          const index tgid = ( *it ).get_gid();
          const int idx = targets_->find( tgid );
          if ( idx < 0 ) // Is local node in target list?
            continue;

          // one-to-one, thus we can use target idx for source as well
          const index sgid = ( *sources_ )[ idx ];
          if ( not autapses_ and sgid == tgid )
          {
            // no skipping required / possible,
            // as we iterate only over local nodes
            continue;
          }

          single_connect_( sgid, *target, target_thread, rng );
        }
      }
    }
    catch ( std::exception& err )
    {
      // We must create a new exception here, err's lifetime ends at
      // the end of the catch block.
      exceptions_raised_.at( tid ) =
        lockPTR< WrappedThreadException >( new WrappedThreadException( err ) );
    }
  }
}

/**
 * Solves the disconnection of two nodes on a OneToOne basis without
 * structural plasticity. This means this method can be manually called
 * by the user to delete existing synapses.
 */
void
nest::OneToOneBuilder::disconnect_()
{
  // make sure that target and source population have the same size
  if ( sources_->size() != targets_->size() )
  {
    LOG( M_ERROR,
      "Disconnect",
      "Source and Target population must be of the same size." );
    throw DimensionMismatch();
  }

#pragma omp parallel
  {
    // get thread id
    const int tid = kernel().vp_manager.get_thread_id();

    try
    {
      for ( GIDCollection::const_iterator tgid = targets_->begin(),
                                          sgid = sources_->begin();
            tgid != targets_->end();
            ++tgid, ++sgid )
      {

        assert( sgid != sources_->end() );

        // check whether the target is on this mpi machine
        if ( not kernel().node_manager.is_local_gid( *tgid ) )
        {
          skip_conn_parameter_( tid );
          continue;
        }

        Node* const target = kernel().node_manager.get_node( *tgid, tid );
        const thread target_thread = target->get_thread();

        // check whether the target is on our thread
        if ( tid != target_thread )
        {
          skip_conn_parameter_( tid );
          continue;
        }
        single_disconnect_( *sgid, *target, target_thread );
      }
    }
    catch ( std::exception& err )
    {
      // We must create a new exception here, err's lifetime ends at
      // the end of the catch block.
      exceptions_raised_.at( tid ) =
        lockPTR< WrappedThreadException >( new WrappedThreadException( err ) );
    }
  }
}

/**
 * Solves the connection of two nodes on a OneToOne basis with
 * structural plasticity. This means this method is used by the
 * structural plasticity manager based on the homostatic rules defined
 * for the synaptic elements on each node.
 */
void
nest::OneToOneBuilder::sp_connect_()
{
  // make sure that target and source population have the same size
  if ( sources_->size() != targets_->size() )
  {
    LOG( M_ERROR,
      "Connect",
      "Source and Target population must be of the same size." );
    throw DimensionMismatch();
  }

#pragma omp parallel
  {
    // get thread id
    const int tid = kernel().vp_manager.get_thread_id();

    try
    {
      // allocate pointer to thread specific random generator
      librandom::RngPtr rng = kernel().rng_manager.get_rng( tid );

      for ( GIDCollection::const_iterator tgid = targets_->begin(),
                                          sgid = sources_->begin();
            tgid != targets_->end();
            ++tgid, ++sgid )
      {
        assert( sgid != sources_->end() );

        if ( *sgid == *tgid and not autapses_ )
          continue;

        if ( !change_connected_synaptic_elements( *sgid, *tgid, tid, 1 ) )
        {
          skip_conn_parameter_( tid );
          continue;
        }
        Node* const target = kernel().node_manager.get_node( *tgid, tid );
        const thread target_thread = target->get_thread();

        single_connect_( *sgid, *target, target_thread, rng );
      }
    }
    catch ( std::exception& err )
    {
      // We must create a new exception here, err's lifetime ends at
      // the end of the catch block.
      exceptions_raised_.at( tid ) =
        lockPTR< WrappedThreadException >( new WrappedThreadException( err ) );
    }
  }
}

/**
 * Solves the disconnection of two nodes on a OneToOne basis with
 * structural plasticity. This means this method is used by the
 * structural plasticity manager based on the homostatic rules defined
 * for the synaptic elements on each node.
 */
void
nest::OneToOneBuilder::sp_disconnect_()
{
  // make sure that target and source population have the same size
  if ( sources_->size() != targets_->size() )
  {
    LOG( M_ERROR,
      "Disconnect",
      "Source and Target population must be of the same size." );
    throw DimensionMismatch();
  }

#pragma omp parallel
  {
    // get thread id
    const int tid = kernel().vp_manager.get_thread_id();

    try
    {
      for ( GIDCollection::const_iterator tgid = targets_->begin(),
                                          sgid = sources_->begin();
            tgid != targets_->end();
            ++tgid, ++sgid )
      {
        assert( sgid != sources_->end() );

        if ( !change_connected_synaptic_elements( *sgid, *tgid, tid, -1 ) )
          continue;
        Node* const target = kernel().node_manager.get_node( *tgid, tid );
        const thread target_thread = target->get_thread();

        single_disconnect_( *sgid, *target, target_thread );
      }
    }
    catch ( std::exception& err )
    {
      // We must create a new exception here, err's lifetime ends at
      // the end of the catch block.
      exceptions_raised_.at( tid ) =
        lockPTR< WrappedThreadException >( new WrappedThreadException( err ) );
    }
  }
}

void
nest::AllToAllBuilder::connect_()
{

#pragma omp parallel
  {
    // get thread id
    const int tid = kernel().vp_manager.get_thread_id();

    try
    {
      // allocate pointer to thread specific random generator
      librandom::RngPtr rng = kernel().rng_manager.get_rng( tid );

      if ( loop_over_targets_() )
      {
        for ( GIDCollection::const_iterator tgid = targets_->begin();
              tgid != targets_->end();
              ++tgid )
        {
          // check whether the target is on this mpi machine
          if ( not kernel().node_manager.is_local_gid( *tgid ) )
          {
            for ( GIDCollection::const_iterator sgid = sources_->begin();
                  sgid != sources_->end();
                  ++sgid )
              skip_conn_parameter_( tid );
            continue;
          }

          Node* const target = kernel().node_manager.get_node( *tgid, tid );

          inner_connect_( tid, rng, target, *tgid, true );
        }
      }
      else
      {
        for ( SparseNodeArray::const_iterator it =
                kernel().node_manager.local_nodes_begin();
              it != kernel().node_manager.local_nodes_end();
              ++it )
        {
          Node* const target = ( *it ).get_node();
          const index tgid = ( *it ).get_gid();

          // Is the local node in the targets list?
          if ( targets_->find( tgid ) < 0 )
            continue;

          inner_connect_( tid, rng, target, tgid, false );
        }
      }
    }
    catch ( std::exception& err )
    {
      // We must create a new exception here, err's lifetime ends at
      // the end of the catch block.
      exceptions_raised_.at( tid ) =
        lockPTR< WrappedThreadException >( new WrappedThreadException( err ) );
    }
  }
}

void
nest::AllToAllBuilder::inner_connect_( const int tid,
  librandom::RngPtr& rng,
  Node* target,
  index tgid,
  bool skip )
{
  const thread target_thread = target->get_thread();

  // check whether the target is on our thread
  if ( tid != target_thread )
  {
    if ( skip )
    {
      for ( GIDCollection::const_iterator sgid = sources_->begin();
            sgid != sources_->end();
            ++sgid )
      {
        skip_conn_parameter_( tid );
      }
    }
    return;
  }

  for ( GIDCollection::const_iterator sgid = sources_->begin();
        sgid != sources_->end();
        ++sgid )
  {
    if ( not autapses_ and *sgid == tgid )
    {
      if ( skip )
      {
        skip_conn_parameter_( target_thread );
      }
      continue;
    }

    single_connect_( *sgid, *target, target_thread, rng );
  }
}

/**
 * Solves the connection of two nodes on a AllToAll basis with
 * structural plasticity. This means this method is used by the
 * structural plasticity manager based on the homostatic rules defined
 * for the synaptic elements on each node.
 */
void
nest::AllToAllBuilder::sp_connect_()
{
#pragma omp parallel
  {
    // get thread id
    const int tid = kernel().vp_manager.get_thread_id();
    try

    {
      // allocate pointer to thread specific random generator
      librandom::RngPtr rng = kernel().rng_manager.get_rng( tid );

      for ( GIDCollection::const_iterator tgid = targets_->begin();
            tgid != targets_->end();
            ++tgid )
      {
        for ( GIDCollection::const_iterator sgid = sources_->begin();
              sgid != sources_->end();
              ++sgid )
        {
          if ( not autapses_ and *sgid == *tgid )
          {
            skip_conn_parameter_( tid );
            continue;
          }
          if ( !change_connected_synaptic_elements( *sgid, *tgid, tid, 1 ) )
          {
            for ( GIDCollection::const_iterator sgid = sources_->begin();
                  sgid != sources_->end();
                  ++sgid )
              skip_conn_parameter_( tid );
            continue;
          }
          Node* const target = kernel().node_manager.get_node( *tgid, tid );
          const thread target_thread = target->get_thread();
          single_connect_( *sgid, *target, target_thread, rng );
        }
      }
    }
    catch ( std::exception& err )
    {
      // We must create a new exception here, err's lifetime ends at
      // the end of the catch block.
      exceptions_raised_.at( tid ) =
        lockPTR< WrappedThreadException >( new WrappedThreadException( err ) );
    }
  }
}

/**
 * Solves the disconnection of two nodes on a AllToAll basis without
 * structural plasticity. This means this method can be manually called
 * by the user to delete existing synapses.
 */
void
nest::AllToAllBuilder::disconnect_()
{
#pragma omp parallel
  {
    // get thread id
    const int tid = kernel().vp_manager.get_thread_id();

    try
    {
      for ( GIDCollection::const_iterator tgid = targets_->begin();
            tgid != targets_->end();
            ++tgid )
      {
        // check whether the target is on this mpi machine
        if ( not kernel().node_manager.is_local_gid( *tgid ) )
        {
          for ( GIDCollection::const_iterator sgid = sources_->begin();
                sgid != sources_->end();
                ++sgid )
            skip_conn_parameter_( tid );
          continue;
        }

        Node* const target = kernel().node_manager.get_node( *tgid, tid );
        const thread target_thread = target->get_thread();

        // check whether the target is on our thread
        if ( tid != target_thread )
        {
          for ( GIDCollection::const_iterator sgid = sources_->begin();
                sgid != sources_->end();
                ++sgid )
            skip_conn_parameter_( tid );
          continue;
        }

        for ( GIDCollection::const_iterator sgid = sources_->begin();
              sgid != sources_->end();
              ++sgid )
        {
          single_disconnect_( *sgid, *target, target_thread );
        }
      }
    }
    catch ( std::exception& err )
    {
      // We must create a new exception here, err's lifetime ends at
      // the end of the catch block.
      exceptions_raised_.at( tid ) =
        lockPTR< WrappedThreadException >( new WrappedThreadException( err ) );
    }
  }
}

/**
 * Solves the disconnection of two nodes on a AllToAll basis with
 * structural plasticity. This means this method is used by the
 * structural plasticity manager based on the homostatic rules defined
 * for the synaptic elements on each node.
 */
void
nest::AllToAllBuilder::sp_disconnect_()
{
#pragma omp parallel
  {
    // get thread id
    const int tid = kernel().vp_manager.get_thread_id();

    try
    {
      for ( GIDCollection::const_iterator tgid = targets_->begin();
            tgid != targets_->end();
            ++tgid )
      {
        for ( GIDCollection::const_iterator sgid = sources_->begin();
              sgid != sources_->end();
              ++sgid )
        {
          if ( !change_connected_synaptic_elements( *sgid, *tgid, tid, -1 ) )
          {
            for ( GIDCollection::const_iterator sgid = sources_->begin();
                  sgid != sources_->end();
                  ++sgid )
              skip_conn_parameter_( tid );
            continue;
          }
          Node* const target = kernel().node_manager.get_node( *tgid, tid );
          const thread target_thread = target->get_thread();
          single_disconnect_( *sgid, *target, target_thread );
        }
      }
    }
    catch ( std::exception& err )
    {
      // We must create a new exception here, err's lifetime ends at
      // the end of the catch block.
      exceptions_raised_.at( tid ) =
        lockPTR< WrappedThreadException >( new WrappedThreadException( err ) );
    }
  }
}

nest::FixedInDegreeBuilder::FixedInDegreeBuilder( const GIDCollection& sources,
  const GIDCollection& targets,
  const DictionaryDatum& conn_spec,
  const DictionaryDatum& syn_spec )
  : ConnBuilder( sources, targets, conn_spec, syn_spec )
  , indegree_( ( *conn_spec )[ Name( "indegree" ) ] )
{
  // check for potential errors
  long n_sources = static_cast< long >( sources_->size() );
  if ( n_sources == 0 )
  {
    throw BadProperty( "Source array must not be empty." );
  }
  // verify that indegree is not larger than source population if multapses are
  // disabled
  if ( not multapses_ )
  {
    if ( indegree_ > n_sources )
    {
      throw BadProperty( "Indegree cannot be larger than population size." );
    }
    else if ( indegree_ == n_sources and not autapses_ )
    {
      LOG( M_WARNING,
        "FixedInDegreeBuilder::connect",
        "Multapses and autapses prohibited. When the sources and the targets "
        "have a non-empty "
        "intersection, the connect algorithm will enter an infinite loop." );
      return;
    }

    if ( indegree_ > 0.9 * n_sources )
    {
      LOG( M_WARNING,
        "FixedInDegreeBuilder::connect",
        "Multapses are prohibited and you request more than 90% connectivity. "
        "Expect long connecting times!" );
    }
  } // if (not multapses_ )
}

void
nest::FixedInDegreeBuilder::connect_()
{
#pragma omp parallel
  {
    // get thread id
    const int tid = kernel().vp_manager.get_thread_id();

    try
    {
      // allocate pointer to thread specific random generator
      librandom::RngPtr rng = kernel().rng_manager.get_rng( tid );

      if ( loop_over_targets_() )
      {
        for ( GIDCollection::const_iterator tgid = targets_->begin();
              tgid != targets_->end();
              ++tgid )
        {
          // check whether the target is on this mpi machine
          if ( not kernel().node_manager.is_local_gid( *tgid ) )
          {
            // skip array parameters handled in other virtual processes
            skip_conn_parameter_( tid, indegree_ );
            continue;
          }

          Node* target = kernel().node_manager.get_node( *tgid, tid );

          inner_connect_( tid, rng, target, *tgid, true );
        }
      }
      else
      {
        for ( SparseNodeArray::const_iterator it =
                kernel().node_manager.local_nodes_begin();
              it != kernel().node_manager.local_nodes_end();
              ++it )
        {
          Node* const target = ( *it ).get_node();
          const index tgid = ( *it ).get_gid();

          // Is the local node in the targets list?
          if ( targets_->find( tgid ) < 0 )
            continue;

          inner_connect_( tid, rng, target, tgid, false );
        }
      }
    }
    catch ( std::exception& err )
    {
      // We must create a new exception here, err's lifetime ends at
      // the end of the catch block.
      exceptions_raised_.at( tid ) =
        lockPTR< WrappedThreadException >( new WrappedThreadException( err ) );
    }
  }
}

void
nest::FixedInDegreeBuilder::inner_connect_( const int tid,
  librandom::RngPtr& rng,
  Node* target,
  index tgid,
  bool skip )
{
  const thread target_thread = target->get_thread();

  // check whether the target is on our thread
  if ( tid != target_thread )
  {
    // skip array parameters handled in other virtual processes
    if ( skip )
    {
      skip_conn_parameter_( tid, indegree_ );
    }
    return;
  }

  std::set< long > ch_ids;
  long n_rnd = sources_->size();

  for ( long j = 0; j < indegree_; ++j )
  {
    unsigned long s_id;
    index sgid;

    do
    {
      s_id = rng->ulrand( n_rnd );
      sgid = ( *sources_ )[ s_id ];
    } while ( ( not autapses_ and sgid == tgid )
      || ( not multapses_ and ch_ids.find( s_id ) != ch_ids.end() ) );

    if ( not multapses_ )
      ch_ids.insert( s_id );

    single_connect_( sgid, *target, target_thread, rng );
  }
}

nest::FixedOutDegreeBuilder::FixedOutDegreeBuilder(
  const GIDCollection& sources,
  const GIDCollection& targets,
  const DictionaryDatum& conn_spec,
  const DictionaryDatum& syn_spec )
  : ConnBuilder( sources, targets, conn_spec, syn_spec )
  , outdegree_( ( *conn_spec )[ Name( "outdegree" ) ] )
{
  // check for potential errors
  long n_targets = static_cast< long >( targets_->size() );
  if ( n_targets == 0 )
  {
    throw BadProperty( "Target array must not be empty." );
  }

  // verify that outdegree is not larger than target population if multapses are
  // disabled
  if ( not multapses_ )
  {
    if ( outdegree_ > n_targets )
    {
      throw BadProperty( "Outdegree cannot be larger than population size." );
    }
    else if ( outdegree_ == n_targets and not autapses_ )
    {
      LOG( M_WARNING,
        "FixedOutDegreeBuilder::connect",
        "Multapses and autapses prohibited. When the sources and the targets "
        "have a non-empty "
        "intersection, the connect algorithm will enter an infinite loop." );
      return;
    }

    if ( outdegree_ > 0.9 * n_targets )
    {
      LOG( M_WARNING,
        "FixedOutDegreeBuilder::connect",
        "Multapses are prohibited and you request more than 90% connectivity. "
        "Expect long connecting times!" );
    }
  }
}

void
nest::FixedOutDegreeBuilder::connect_()
{
  librandom::RngPtr grng = kernel().rng_manager.get_grng();

  for ( GIDCollection::const_iterator sgid = sources_->begin();
        sgid != sources_->end();
        ++sgid )
  {
    std::set< long > ch_ids;
    std::vector< index > tgt_ids_;
    const long n_rnd = targets_->size();

    for ( long j = 0; j < outdegree_; ++j )
    {
      unsigned long t_id;
      index tgid;

      do
      {
        t_id = grng->ulrand( n_rnd );
        tgid = ( *targets_ )[ t_id ];
      } while ( ( not autapses_ and tgid == *sgid )
        || ( not multapses_ and ch_ids.find( t_id ) != ch_ids.end() ) );

      if ( not multapses_ )
        ch_ids.insert( t_id );

      tgt_ids_.push_back( tgid );
    }

#pragma omp parallel
    {
      // get thread id
      const int tid = kernel().vp_manager.get_thread_id();

      try
      {
        // allocate pointer to thread specific random generator
        librandom::RngPtr rng = kernel().rng_manager.get_rng( tid );

        for ( std::vector< index >::const_iterator tgid = tgt_ids_.begin();
              tgid != tgt_ids_.end();
              ++tgid )
        {
          // check whether the target is on this mpi machine
          if ( not kernel().node_manager.is_local_gid( *tgid ) )
          {
            // skip array parameters handled in other virtual processes
            skip_conn_parameter_( tid );
            continue;
          }

          Node* const target = kernel().node_manager.get_node( *tgid, tid );
          const thread target_thread = target->get_thread();

          // check whether the target is on our thread
          if ( tid != target_thread )
          {
            // skip array parameters handled in other virtual processes
            skip_conn_parameter_( tid );
            continue;
          }

          single_connect_( *sgid, *target, target_thread, rng );
        }
      }
      catch ( std::exception& err )
      {
        // We must create a new exception here, err's lifetime ends at
        // the end of the catch block.
        exceptions_raised_.at( tid ) = lockPTR< WrappedThreadException >(
          new WrappedThreadException( err ) );
      }
    }
  }
}

nest::FixedTotalNumberBuilder::FixedTotalNumberBuilder(
  const GIDCollection& sources,
  const GIDCollection& targets,
  const DictionaryDatum& conn_spec,
  const DictionaryDatum& syn_spec )
  : ConnBuilder( sources, targets, conn_spec, syn_spec )
  , N_( ( *conn_spec )[ Name( "N" ) ] )
{

  // check for potential errors

  // verify that total number of connections is not larger than
  // N_sources*N_targets
  if ( not multapses_ )
  {
    if ( ( N_ > static_cast< long >( sources_->size() * targets_->size() ) ) )
      throw BadProperty(
        "Total number of connections cannot exceed product "
        "of source and targer population sizes." );
  }

  // for now multapses cannot be forbidden
  // TODO: Implement option for multapses_ = False, where already existing
  // connections are stored in
  // a bitmap
  if ( not multapses_ )
    throw NotImplemented(
      "Connect doesn't support the suppression of multapses in the "
      "FixedTotalNumber connector." );
}

void
nest::FixedTotalNumberBuilder::connect_()
{
  const int M = kernel().vp_manager.get_num_virtual_processes();
  const long size_sources = sources_->size();
  const long size_targets = targets_->size();

  // drawing connection ids

  // Compute the distribution of targets over processes using the modulo
  // function
  std::vector< size_t > number_of_targets_on_vp( M, 0 );
  std::vector< index > local_targets;
  local_targets.reserve(
    size_targets / kernel().mpi_manager.get_num_processes() );
  for ( size_t t = 0; t < targets_->size(); t++ )
  {
    int vp = kernel().vp_manager.suggest_vp( ( *targets_ )[ t ] );
    ++number_of_targets_on_vp[ vp ];
    if ( kernel().vp_manager.is_local_vp( vp ) )
    {
      local_targets.push_back( ( *targets_ )[ t ] );
    }
  }

  // We use the multinomial distribution to determine the number of
  // connections that will be made on one virtual process, i.e. we
  // partition the set of edges into n_vps subsets. The number of
  // edges on one virtual process is binomially distributed with
  // the boundary condition that the sum of all edges over virtual
  // processes is the total number of edges.
  // To obtain the num_conns_on_vp we adapt the gsl
  // implementation of the multinomial distribution.

  // K from gsl is equivalent to M = n_vps
  // N is already taken from stack
  // p[] is targets_on_vp
  std::vector< long > num_conns_on_vp( M, 0 ); // corresponds to n[]

  // calculate exact multinomial distribution
  // get global rng that is tested for synchronization for all threads
  librandom::RngPtr grng = kernel().rng_manager.get_grng();

  // HEP: instead of counting upwards, we might count remaining_targets and
  // remaining_partitions down. why?
  // begin code adapted from gsl 1.8 //
  double sum_dist = 0.0; // corresponds to sum_p
  // norm is equivalent to size_targets
  unsigned int sum_partitions = 0; // corresponds to sum_n
// substituting gsl_ran call
#ifdef HAVE_GSL
  librandom::GSL_BinomialRandomDev bino( grng, 0, 0 );
#else
  librandom::BinomialRandomDev bino( grng, 0, 0 );
#endif

  for ( int k = 0; k < M; k++ )
  {
    if ( number_of_targets_on_vp[ k ] > 0 )
    {
      double num_local_targets =
        static_cast< double >( number_of_targets_on_vp[ k ] );
      double p_local = num_local_targets / ( size_targets - sum_dist );
      bino.set_p( p_local );
      bino.set_n( N_ - sum_partitions );
      num_conns_on_vp[ k ] = bino.ldev();
    }

    sum_dist += static_cast< double >( number_of_targets_on_vp[ k ] );
    sum_partitions += static_cast< unsigned int >( num_conns_on_vp[ k ] );
  }

// end code adapted from gsl 1.8

#pragma omp parallel
  {
    // get thread id
    const int tid = kernel().vp_manager.get_thread_id();

    try
    {
      // allocate pointer to thread specific random generator
      const int vp_id = kernel().vp_manager.thread_to_vp( tid );

      if ( kernel().vp_manager.is_local_vp( vp_id ) )
      {
        librandom::RngPtr rng = kernel().rng_manager.get_rng( tid );

        // gather local target gids
        std::vector< index > thread_local_targets;
        thread_local_targets.reserve( number_of_targets_on_vp[ vp_id ] );
        for ( std::vector< index >::const_iterator it = local_targets.begin();
              it != local_targets.end();
              ++it )
        {
          if ( kernel().vp_manager.suggest_vp( *it ) == vp_id )
            thread_local_targets.push_back( *it );
        }
        assert(
          thread_local_targets.size() == number_of_targets_on_vp[ vp_id ] );

        while ( num_conns_on_vp[ vp_id ] > 0 )
        {

          // draw random numbers for source node from all source neurons
          const long s_index = rng->ulrand( size_sources );
          // draw random numbers for target node from
          // targets_on_vp on this virtual process
          const long t_index = rng->ulrand( thread_local_targets.size() );
          // map random number of source node to gid corresponding to
          // the source_adr vector
          const long sgid = ( *sources_ )[ s_index ];
          // map random number of target node to gid using the
          // targets_on_vp vector
          const long tgid = thread_local_targets[ t_index ];

          Node* const target = kernel().node_manager.get_node( tgid, tid );
          const thread target_thread = target->get_thread();

          if ( autapses_ or sgid != tgid )
          {
            single_connect_( sgid, *target, target_thread, rng );
            num_conns_on_vp[ vp_id ]--;
          }
        }
      }
    }
    catch ( std::exception& err )
    {
      // We must create a new exception here, err's lifetime ends at
      // the end of the catch block.
      exceptions_raised_.at( tid ) =
        lockPTR< WrappedThreadException >( new WrappedThreadException( err ) );
    }
  }
}


nest::BernoulliBuilder::BernoulliBuilder( const GIDCollection& sources,
  const GIDCollection& targets,
  const DictionaryDatum& conn_spec,
  const DictionaryDatum& syn_spec )
  : ConnBuilder( sources, targets, conn_spec, syn_spec )
  , p_( ( *conn_spec )[ Name( "p" ) ] )
{
}


void
nest::BernoulliBuilder::connect_()
{
#pragma omp parallel
  {
    // get thread id
    const int tid = kernel().vp_manager.get_thread_id();

    try
    {
      // allocate pointer to thread specific random generator
      librandom::RngPtr rng = kernel().rng_manager.get_rng( tid );

      if ( loop_over_targets_() )
      {
        for ( GIDCollection::const_iterator tgid = targets_->begin();
              tgid != targets_->end();
              ++tgid )
        {
          // check whether the target is on this mpi machine
          if ( not kernel().node_manager.is_local_gid( *tgid ) )
            continue;

          Node* const target = kernel().node_manager.get_node( *tgid, tid );

          inner_connect_( tid, rng, target, *tgid );
        }
      }

      else
      {
        for ( SparseNodeArray::const_iterator it =
                kernel().node_manager.local_nodes_begin();
              it != kernel().node_manager.local_nodes_end();
              ++it )
        {
          Node* const target = ( *it ).get_node();
          const index tgid = ( *it ).get_gid();

          // Is the local node in the targets list?
          if ( targets_->find( tgid ) < 0 )
            continue;

          inner_connect_( tid, rng, target, tgid );
        }
      }
    }
    catch ( std::exception& err )
    {
      // We must create a new exception here, err's lifetime ends at
      // the end of the catch block.
      exceptions_raised_.at( tid ) =
        lockPTR< WrappedThreadException >( new WrappedThreadException( err ) );
    }
  }
}

void
nest::BernoulliBuilder::inner_connect_( const int tid,
  librandom::RngPtr& rng,
  Node* target,
  index tgid )
{
  const thread target_thread = target->get_thread();

  // check whether the target is on our thread
  if ( tid != target_thread )
    return;

  // It is not possible to create multapses with this type of BernoulliBuilder,
  // hence leave out corresponding checks.

  for ( GIDCollection::const_iterator sgid = sources_->begin();
        sgid != sources_->end();
        ++sgid )
  {
    if ( not autapses_ and *sgid == tgid )
      continue;

    if ( rng->drand() >= p_ )
      continue;

    single_connect_( *sgid, *target, target_thread, rng );
  }
}

/**
 * The SPBuilder is in charge of the creation of synapses during the simulation
 * under the control of the structural plasticity manager
 * @param net the network
 * @param sources the source nodes on which synapses can be created/deleted
 * @param targets the target nodes on which synapses can be created/deleted
 * @param conn_spec connectivity specs
 * @param syn_spec synapse specs
 */
nest::SPBuilder::SPBuilder( const GIDCollection& sources,
  const GIDCollection& targets,
  const DictionaryDatum& conn_spec,
  const DictionaryDatum& syn_spec )
  : ConnBuilder( sources, targets, conn_spec, syn_spec )
{
  // Check that both pre and post synaptic element are provided
  if ( pre_synaptic_element_name == "" || post_synaptic_element_name == "" )
  {
    throw BadProperty(
      "pre_synaptic_element and/or post_synaptic_elements is missing" );
  }
}

void
nest::SPBuilder::update_delay( delay& d ) const
{
  if ( get_default_delay() )
  {
    DictionaryDatum syn_defaults =
      kernel().model_manager.get_connector_defaults( get_synapse_model() );
    d = Time( Time::ms( getValue< double >( syn_defaults, "delay" ) ) )
          .get_steps();
  }
}

void
nest::SPBuilder::sp_connect( GIDCollection sources, GIDCollection targets )
{
  connect_( sources, targets );

  // check if any exceptions have been raised
  for ( size_t thr = 0; thr < kernel().vp_manager.get_num_threads(); ++thr )
    if ( exceptions_raised_.at( thr ).valid() )
      throw WrappedThreadException( *( exceptions_raised_.at( thr ) ) );
}

void
nest::SPBuilder::connect_()
{
  throw NotImplemented(
    "Connection without structural plasticity is not possible for this "
    "connection builder" );
}

/**
 * In charge of dynamically creating the new synapses
 * @param sources nodes from which synapses can be created
 * @param targets target nodes for the newly created synapses
 */
void
nest::SPBuilder::connect_( GIDCollection sources, GIDCollection targets )
{
  // Code copied and adapted from OneToOneBuilder::connect_()
  // make sure that target and source population have the same size
  if ( sources.size() != targets.size() )
  {
    LOG( M_ERROR,
      "Connect",
      "Source and Target population must be of the same size." );
    throw DimensionMismatch();
  }

#pragma omp parallel
  {
    // get thread id
    const int tid = kernel().vp_manager.get_thread_id();

    try
    {
      // allocate pointer to thread specific random generator
      librandom::RngPtr rng = kernel().rng_manager.get_rng( tid );

      for ( GIDCollection::const_iterator tgid = targets.begin(),
                                          sgid = sources.begin();
            tgid != targets.end();
            ++tgid, ++sgid )
      {
        assert( sgid != sources.end() );

        if ( *sgid == *tgid and not autapses_ )
          continue;

        if ( !change_connected_synaptic_elements( *sgid, *tgid, tid, 1 ) )
        {
          skip_conn_parameter_( tid );
          continue;
        }
        Node* const target = kernel().node_manager.get_node( *tgid, tid );
        const thread target_thread = target->get_thread();

        single_connect_( *sgid, *target, target_thread, rng );
      }
    }
    catch ( std::exception& err )
    {
      // We must create a new exception here, err's lifetime ends at
      // the end of the catch block.
      exceptions_raised_.at( tid ) =
        lockPTR< WrappedThreadException >( new WrappedThreadException( err ) );
    }
  }
}<|MERGE_RESOLUTION|>--- conflicted
+++ resolved
@@ -591,7 +591,6 @@
 }
 
 bool
-<<<<<<< HEAD
 nest::ConnBuilder::all_parameters_scalar_() const
 {
   bool all_scalar = true;
@@ -610,12 +609,12 @@
     all_scalar = all_scalar && it->second->is_scalar();
   }
   return all_scalar;
-=======
+}
+
 nest::ConnBuilder::loop_over_targets_() const
 {
   return targets_->size() < kernel().node_manager.local_nodes_size()
     or not targets_->is_range() or parameters_requiring_skipping_.size() > 0;
->>>>>>> ba239aeb
 }
 
 void
