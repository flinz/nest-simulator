/*
 *  stdp_spl_connection_hom.h
 *
 *  This file is part of NEST.
 *
 *  Copyright (C) 2004 The NEST Initiative
 *
 *  NEST is free software: you can redistribute it and/or modify
 *  it under the terms of the GNU General Public License as published by
 *  the Free Software Foundation, either version 2 of the License, or
 *  (at your option) any later version.
 *
 *  NEST is distributed in the hope that it will be useful,
 *  but WITHOUT ANY WARRANTY; without even the implied warranty of
 *  MERCHANTABILITY or FITNESS FOR A PARTICULAR PURPOSE.  See the
 *  GNU General Public License for more details.
 *
 *  You should have received a copy of the GNU General Public License
 *  along with NEST.  If not, see <http://www.gnu.org/licenses/>.
 *
 */

#ifndef STDP_SPL_CONNECTION_HOM_H
#define STDP_SPL_CONNECTION_HOM_H

/* BeginDocumentation

Name: stdp_spl_synapse - Synapse type for spike-timing dependent structural
 plasticity using homogeneous parameters.

Description:
stdp_spl_synapse_hom is a connector to create synapses with spike time
dependent plasticity as defined in [1]. Each synapse (connection) of this
model consists of several (n_pot_conns) synaptic contacts. If the weight of
a contact drops below 0 the contact is deleted. Deleted contacts are re-
created randomly with a constant rate.

Parameters controlling plasticity are identical for all synapses of the
model, reducing the memory required per synapse considerably.
Furthermore, stdp_spl_synapse requires several exponential and power terms
every time it updates its state. These terms are precomputed and are also
stored in the "CommonProperties", which allows them to be accessed by all
synapses of the model without excessively consuming memory.

Parameters:
Common parameters:
 tau          double - Time constant of fast traces (STDP window) (in s)
 tau_slow     double - Time constant of slow filtering of correlations and
                       postsynaptic rate
 A2_corr      double - Amplitude of second-order correlation term of the STDP
                       rule (in s)
 A4_corr      double - Amplitude of fourth-order correlation term of the STDP
                       rule (in s^3)
 A4_post      double - Amplitude of fourth-order postsynaptic term of the STDP
                       rule (in s^3)
 alpha        double - Weight decay rate (in 1/s)
 lambda       double - Contact creation rate (in 1/s)
 w0           double - Weight of newly created contacts
 p_fail       double - Probability of synaptic transmission failure (at each
                       contact)
 t_grace_period double - Time interval after creation of contacts for the
                       duration of which plasticity is inactive (in s).
 t_cache      double - Exponential terms are precomputed for time intervals up
                       to t_cache (in s)
 safe_mode    bool   - In safe mode zero-crossings of the contact weights within
                       the integration interval will always be detected.
                       Disabeling safe mode may result in a considerable speed
                       increase, at the expense of the risk of missing
                       zero-crossings.
 sleep_mode   bool   - If sleep_mode is true, a synapse that has no active
                       contacts will just count down steps until creation of
                       a new contact. It will not perform any other updates of
                       its activity dependent state variables.

Individual parameters:
 n_pot_conns  int    - Number of synaptic contacts of this synapse

Remarks:
The common parameters are common to all synapses of the model and must be
set using SetDefaults on the synapse model.
The individual parameters are accessed using SetStatus on connection
identifiers, which can be obtained via GetConnections.
If n_pot_conns is increased via GetStatus, new contacts are initialized to
a weight of 1, irrespective of w0.
In cases where the total weight is 0, e.g. if all weights of the synapse are
zero, or if all contacts have a transmission failure, the spike event is not
transmitted to the target.

Transmits: SpikeEvent

References:
[1] Deger, M. & Gerstner, W. A spike timing dependent model of
    dendritic spine plasticity and turnover. in preparation.

FirstVersion: Nov 2015

Author: Moritz Deger, Alexander Seeholzer

SeeAlso: stdp_spl_synapse_hom_hpc, stdp_synapse_hom, static_synapse
*/

#include <cmath>
#include <math.h>
#include "connection.h"
#include <iostream>
#include <cstdio>
#include "exp_randomdev.h"

namespace nest
{

/**
 * Class containing the common properties for all synapses of type STDPConnectionHom.
 */
class STDPSplHomCommonProperties : public CommonSynapseProperties
{

public:
  /**
   * Default constructor.
   * Sets all property values to defaults.
   */
  STDPSplHomCommonProperties();

  /**
   * Get all properties and put them into a dictionary.
   */
  void get_status( DictionaryDatum& d ) const;

  /**
   * Set properties from the values given in dictionary.
   */
  void set_status( const DictionaryDatum& d, ConnectorModel& cm );

  // data members common to all connections
  double_t tau_slow_;
  double_t tau_;
  double_t A2_corr_;
  double_t A4_corr_;
  double_t A4_post_;
  double_t alpha_;
  double_t lambda_;
  double_t w0_;
  double_t p_fail_;
  double_t t_cache_;
  double_t t_grace_period_;
  bool safe_mode_;
  bool sleep_mode_;

  // precomputed values
  long_t exp_cache_len_;
  long_t steps_grace_period_;
  std::vector< double_t > exp_2_;
  std::vector< double_t > exp_7_;
  std::vector< double_t > exp_8_;
  double_t pow_term_1_;
  double_t pow_term_2_;
  double_t pow_term_3_;
  double_t pow_term_4_;
  double_t pow_term_5_;
  double_t pow_term_6_;

private:
  /**
   * Compute common dependent parameters
   */
  void compute_dependent_params();
};

// connections are templates of target identifier type
// (used for pointer / target index addressing)
// derived from generic connection template
template < typename targetidentifierT >
class STDPSplConnectionHom : public Connection< targetidentifierT >
{

public:
  typedef STDPSplHomCommonProperties CommonPropertiesType;
  typedef Connection< targetidentifierT > ConnectionBase;

  /**
   * Default Constructor.
   * Sets default values for all parameters. Needed by GenericConnectorModel.
   */
  STDPSplConnectionHom();

  /**
   * Copy constructor.
   * Needs to be defined properly in order for GenericConnector to work.
   */
  STDPSplConnectionHom( const STDPSplConnectionHom& );

  /**
   * Default Destructor.
   */
  ~STDPSplConnectionHom()
  {
    // delete allocated vector elements.
    // Do we need this?
    // No, not for private variables.
    // delete c_jk_;
    // delete r_jk_;
  }

  // Explicitly declare all methods inherited from the dependent base
  // ConnectionBase. This avoids explicit name prefixes in all places
  // these functions are used. Since ConnectionBase depends on the template
  // parameter, they are not automatically found in the base class.
  using ConnectionBase::get_delay_steps;
  using ConnectionBase::get_delay;
  using ConnectionBase::get_rport;
  using ConnectionBase::get_target;

  /**
   * Get all properties of this connection and put them into a dictionary.
   */
  void get_status( DictionaryDatum& d ) const;

  /**
   * Set properties of this connection from the values given in dictionary.
   */
  void set_status( const DictionaryDatum& d, ConnectorModel& cm );

  /**
   * Send an event to the receiver of this connection.
   * \param e The event to send
   * \param t_lastspike Point in time of last spike sent.
   * \param cp common properties of all synapses (empty).
   */
  void send( Event& e, thread t, double_t t_lastspike, const STDPSplHomCommonProperties& cp );

  class ConnTestDummyNode : public ConnTestDummyNodeBase
  {
  public:
    // Ensure proper overriding of overloaded virtual functions.
    // Return values from functions are ignored.
    using ConnTestDummyNodeBase::handles_test_event;
    port
    handles_test_event( SpikeEvent&, rport )
    {
      return invalid_port_;
    }
  };

  /*
   * This function calls check_connection on the sender and checks if the receiver
   * accepts the event type and receptor type requested by the sender.
   * Node::check_connection() will either confirm the receiver port by returning
   * true or false if the connection should be ignored.
   * We have to override the base class' implementation, since for STDP
   * connections we have to call register_stdp_connection on the target neuron
   * to inform the Archiver to collect spikes for this connection.
   *
   * \param s The source node
   * \param r The target node
   * \param receptor_type The ID of the requested receptor type
   * \param t_lastspike last spike emitted by presynaptic neuron
   */
  void
  check_connection( Node& s,
    Node& t,
    rport receptor_type,
    double_t t_lastspike,
    const CommonPropertiesType& )
  {
    ConnTestDummyNode dummy_target;

    ConnectionBase::check_connection_( dummy_target, s, t, receptor_type );

    t.register_stdp_connection( t_lastspike - get_delay() );
  }

  void
  set_weight( double_t w )
  {
    for ( long_t i = 0; i < n_conns_; i++ )
    {
      w_jk_[ i ] = w;
    }
  }

private:
  void
  get_exps_( const STDPSplHomCommonProperties& cp, const long_t delta_i )
  {
    double_t exp_term_2_;
    double_t exp_term_8_;
    double_t exp_term_7_;
    if ( delta_i < cp.exp_cache_len_ )
    {
      // we read the precomputed values from cp
      exp_term_2_ = cp.exp_2_[ delta_i ];
      exp_term_8_ = cp.exp_8_[ delta_i ];
      exp_term_7_ = cp.exp_7_[ delta_i ];
    }
    else
    {
      // we compute the exponential terms
      double_t t_i_ = Time( Time::step( delta_i ) ).get_ms() / 1000.;
      exp_term_2_ = std::exp( -t_i_ / cp.tau_slow_ );
      exp_term_8_ = std::exp( -t_i_ / cp.tau_ );
      exp_term_7_ = std::exp( -t_i_ * cp.alpha_ );
    }

    // the remaining terms are derived from the three basic ones
    // std::exp( -t_i_*( 2/cp.tau_) );
    double_t exp_term_6_ = exp_term_8_ * exp_term_8_;
    // std::exp( -t_i_*( 1/cp.tau_slow_ + 2/cp.tau_) );
    double_t exp_term_1_ = exp_term_2_ * exp_term_6_;
    // std::exp( -t_i_*( 2/cp.tau_slow_) );
    double_t exp_term_3_ = exp_term_2_ * exp_term_2_;
    // std::exp( -t_i_*( 4/cp.tau_slow_) );
    double_t exp_term_4_ = exp_term_2_ * exp_term_2_ * exp_term_2_ * exp_term_2_;
    // std::exp( -t_i_*( 4/cp.tau_ ));
    double_t exp_term_5_ = exp_term_6_ * exp_term_6_;

    // insert the terms into the vector to be returned
    // this vector is now ordered by exponent magnitude:
    // exp_term_7_, exp_term_2_, exp_term_3_, exp_term_4_, exp_term_6_,
    // exp_term_1_, exp_term_5_
    // in short: 7, 2, 3, 4, 6, 1, 5
    exps_[ 0 ] = exp_term_7_;
    exps_[ 1 ] = exp_term_2_;
    exps_[ 2 ] = exp_term_3_;
    exps_[ 3 ] = exp_term_4_;
    exps_[ 4 ] = exp_term_6_;
    exps_[ 5 ] = exp_term_1_;
    exps_[ 6 ] = exp_term_5_;
  }


  void
  compute_amps_( const STDPSplHomCommonProperties& cp, const long_t i )
  {
    // precompute power terms without using std::pow
    double_t pow_term_1_ = -( c_jk_[ i ] * cp.tau_ ) + r_jk_[ i ] * r_post_jk_[ i ] * cp.tau_
      + 2 * c_jk_[ i ] * cp.tau_slow_;
    pow_term_1_ *= pow_term_1_;
    // std::pow(R_post_,4)
    double_t pow_term_2_ = R_post_jk_[ i ] * R_post_jk_[ i ] * R_post_jk_[ i ] * R_post_jk_[ i ];
    // std::pow(r_jk_[ i ],2)
    double_t pow_term_3_ = r_jk_[ i ] * r_jk_[ i ];
    // std::pow(r_post_,2)
    double_t pow_term_4_ = r_post_jk_[ i ] * r_post_jk_[ i ];
    // std::pow(c_jk_[ i ],2)
    double_t pow_term_5_ = c_jk_[ i ] * c_jk_[ i ];

    // compute amplitudes of exp_terms
    double_t denom_ = ( ( -4 + cp.alpha_ * cp.tau_ ) * ( -2 + cp.alpha_ * cp.tau_ ) * cp.pow_term_2_
      * ( -4 + cp.alpha_ * cp.tau_slow_ ) * ( -2 + cp.alpha_ * cp.tau_slow_ )
      * ( -1 + cp.alpha_ * cp.tau_slow_ )
      * ( -2 * cp.tau_slow_ + cp.tau_ * ( -1 + cp.alpha_ * cp.tau_slow_ ) ) );
    double_t amp_1_ =
      ( 2 * cp.A4_corr_ * r_jk_[ i ] * r_post_jk_[ i ] * cp.pow_term_1_
        * ( -4 + cp.alpha_ * cp.tau_ ) * ( -2 + cp.alpha_ * cp.tau_ ) * cp.tau_slow_
        * ( -( c_jk_[ i ] * cp.tau_ ) + r_jk_[ i ] * r_post_jk_[ i ] * cp.tau_
            + 2 * c_jk_[ i ] * cp.tau_slow_ ) * ( -4 + cp.alpha_ * cp.tau_slow_ )
        * ( -2 + cp.alpha_ * cp.tau_slow_ ) * ( -1 + cp.alpha_ * cp.tau_slow_ ) ) / denom_;
    double_t amp_2_ =
      ( cp.A2_corr_ * ( -4 + cp.alpha_ * cp.tau_ ) * ( -2 + cp.alpha_ * cp.tau_ )
        * ( -( r_jk_[ i ] * r_post_jk_[ i ] * cp.tau_ )
            + c_jk_[ i ] * ( cp.tau_ - 2 * cp.tau_slow_ ) ) * ( cp.tau_ - 2 * cp.tau_slow_ )
        * cp.tau_slow_ * ( -4 + cp.alpha_ * cp.tau_slow_ ) * ( -2 + cp.alpha_ * cp.tau_slow_ )
        * ( -2 * cp.tau_slow_ + cp.tau_ * ( -1 + cp.alpha_ * cp.tau_slow_ ) ) ) / denom_;
    double_t amp_3_ =
      -( cp.A4_corr_ * ( -4 + cp.alpha_ * cp.tau_ ) * ( -2 + cp.alpha_ * cp.tau_ ) * cp.tau_slow_
        * pow_term_1_ * ( -4 + cp.alpha_ * cp.tau_slow_ ) * ( -1 + cp.alpha_ * cp.tau_slow_ )
        * ( -2 * cp.tau_slow_ + cp.tau_ * ( -1 + cp.alpha_ * cp.tau_slow_ ) ) ) / denom_;
    double_t amp_4_ =
      -( cp.A4_post_ * pow_term_2_ * ( -4 + cp.alpha_ * cp.tau_ ) * ( -2 + cp.alpha_ * cp.tau_ )
        * cp.pow_term_2_ * cp.tau_slow_ * ( -2 + cp.alpha_ * cp.tau_slow_ )
        * ( -1 + cp.alpha_ * cp.tau_slow_ )
        * ( -2 * cp.tau_slow_ + cp.tau_ * ( -1 + cp.alpha_ * cp.tau_slow_ ) ) ) / denom_;
    double_t amp_5_ =
      -( cp.A4_corr_ * pow_term_3_ * pow_term_4_ * cp.pow_term_4_ * ( -2 + cp.alpha_ * cp.tau_ )
        * ( -4 + cp.alpha_ * cp.tau_slow_ ) * ( -2 + cp.alpha_ * cp.tau_slow_ )
        * ( -1 + cp.alpha_ * cp.tau_slow_ )
        * ( -2 * cp.tau_slow_ + cp.tau_ * ( -1 + cp.alpha_ * cp.tau_slow_ ) ) ) / denom_;
    double_t amp_6_ =
      ( cp.A2_corr_ * r_jk_[ i ] * r_post_jk_[ i ] * cp.pow_term_1_ * ( -4 + cp.alpha_ * cp.tau_ )
        * ( cp.tau_ - 2 * cp.tau_slow_ ) * ( -4 + cp.alpha_ * cp.tau_slow_ )
        * ( -2 + cp.alpha_ * cp.tau_slow_ ) * ( -1 + cp.alpha_ * cp.tau_slow_ )
        * ( -2 * cp.tau_slow_ + cp.tau_ * ( -1 + cp.alpha_ * cp.tau_slow_ ) ) ) / denom_;
    double_t amp_7_ =
      ( cp.pow_term_2_
        * ( w_jk_[ i ] * ( -4 + cp.alpha_ * cp.tau_ ) * ( -2 + cp.alpha_ * cp.tau_ )
              * ( -4 + cp.alpha_ * cp.tau_slow_ ) * ( -2 + cp.alpha_ * cp.tau_slow_ )
              * ( -1 + cp.alpha_ * cp.tau_slow_ )
              * ( -2 * cp.tau_slow_ + cp.tau_ * ( -1 + cp.alpha_ * cp.tau_slow_ ) )
            + cp.A2_corr_ * ( -4 + cp.alpha_ * cp.tau_ ) * ( -4 + cp.alpha_ * cp.tau_slow_ )
              * ( -2 + cp.alpha_ * cp.tau_slow_ )
              * ( r_jk_[ i ] * r_post_jk_[ i ] * cp.tau_
                  + c_jk_[ i ] * ( 2 - cp.alpha_ * cp.tau_ ) * cp.tau_slow_ )
              * ( -2 * cp.tau_slow_ + cp.tau_ * ( -1 + cp.alpha_ * cp.tau_slow_ ) )
            + ( -2 + cp.alpha_ * cp.tau_ ) * ( -1 + cp.alpha_ * cp.tau_slow_ )
              * ( cp.A4_post_ * pow_term_2_ * ( -4 + cp.alpha_ * cp.tau_ ) * cp.tau_slow_
                    * ( -2 + cp.alpha_ * cp.tau_slow_ )
                    * ( -cp.tau_ - 2 * cp.tau_slow_ + cp.alpha_ * cp.tau_ * cp.tau_slow_ )
                  + cp.A4_corr_ * ( -4 + cp.alpha_ * cp.tau_slow_ )
                    * ( 2 * pow_term_3_ * pow_term_4_ * cp.pow_term_1_
                        - c_jk_[ i ] * ( c_jk_[ i ] + 2 * r_jk_[ i ] * r_post_jk_[ i ] ) * cp.tau_
                          * ( -4 + cp.alpha_ * cp.tau_ ) * cp.tau_slow_
                        + pow_term_5_ * ( -4 + cp.alpha_ * cp.tau_ ) * ( -2 + cp.alpha_ * cp.tau_ )
                          * cp.pow_term_6_ ) ) ) ) / denom_;

    // insert the amplitude terms into the vector to be returned
    // the order is sorted by the exp_terms magnitude: 7, 2, 3, 4, 6, 1, 5
    amps_[ 0 ] = amp_7_;
    amps_[ 1 ] = amp_2_;
    amps_[ 2 ] = amp_3_;
    amps_[ 3 ] = amp_4_;
    amps_[ 4 ] = amp_6_;
    amps_[ 5 ] = amp_1_;
    amps_[ 6 ] = amp_5_;
  }


  inline double_t
  compose_w_sol_()
  {
    // compose weight solution
    double_t w_ = 0.;
    for ( int_t k = 0; k < 7; k++ )
    {
      w_ += amps_[ k ] * exps_[ k ];
    }
    return w_;
  }


  inline bool
  check_crossing_possible_()
  {
    // We apply theorem 4.7 in http://www.maths.lancs.ac.uk/~jameson/zeros.pdf
    // G.J.O. Jameson (Math. Gazette 90, no. 518 (2006), 223–234)
    // Counting zeros of generalized polynomials: Descartes’ rule
    // of signs and Laguerre’s extensions
    // Here we assume that the amplitudes (amps_) are ordered with descending
    // decay rate (exp_terms). This is checked for in set_status.
    double_t amps_partial_sum_ = amps_[ 0 ];
    bool sign_last_ = std::signbit( amps_partial_sum_ );
    for ( int_t k = 1; k < 7; k++ )
    {
      amps_partial_sum_ += amps_[ k ];
      if ( std::signbit( amps_partial_sum_ ) != sign_last_ )
      {
        return true;
      }
      sign_last_ = std::signbit( amps_partial_sum_ );
    }
    // according to the theorem, the number of zeros is not greater than
    // the number of sign changes_..
    // That means if we get here, there was no sign change, and so  there can
    // be no zero crossing in (0, infty).
    return false;
  }


  void
  integrate_( const STDPSplHomCommonProperties& cp, const long_t delta )
  {

    // integrate all state variables the duration t analytically, assuming
    // no spikes arrive during the delta.

    // propagate all variables
    for ( long_t i = 0; i < n_conns_; i++ )
    {

      long_t delta_done = 0;
      while ( delta_done < delta )
      {
        // how many steps are left to be processed?
        long_t delta_this = delta - delta_done;

        // for how long should we integrate w_jk in this round?
        long_t delta_i;
        if ( w_create_steps_[ i ] > delta_this )
        {
          // if the contact is waiting for creation, decrease creation step timer
          w_create_steps_[ i ] -= delta_this;
          // no integration to be done
          delta_i = 0;
        }
        else if ( w_create_steps_[ i ] > 0 )
        {
          // the contact is going to be created within this delta.
          // how many steps will elapse until this happens?
          delta_this = w_create_steps_[ i ];
          // no integration to be done
          delta_i = 0;
          // set contact weight to creation value
          w_jk_[ i ] = cp.w0_;
          // set activity dependent state variables
          r_jk_[ i ] = 0.;
          c_jk_[ i ] = 0.;
          r_post_jk_[ i ] = 0.;
          R_post_jk_[ i ] = 0.;
          // clear creation step counter
          // set to negative grace period steps. Plasticity is paused until
          // grace period ends.
          w_create_steps_[ i ] = -cp.steps_grace_period_;
          // increment creation counter
          n_create_++;
        }
        else if ( -w_create_steps_[ i ] > delta_this )
        {
          // the contact exists, but is still in its period of grace.
          // the period is still longer than the delta. So we can do the
          // whole delta_this.
          delta_i = delta_this;
          // w_create_steps_ will be decremented below
        }
        else if ( -w_create_steps_[ i ] > 0 )
        {
          // the contact exists, but is still in its period of grace.
          // the period ends during the delta. We integrate until it ends
          delta_this = -w_create_steps_[ i ];
          delta_i = delta_this;
          // w_create_steps_ will be decremented below
        }
        else
        {
          // the contact exists, so it can be integrated for the remaining delta
          delta_i = delta_this;
        }

        // state variable integration, only for existing contacts
        if ( delta_i > 0 )
        {
          // weight plasticity is only active for exisiting synapses which
          // have passed their period of grace
          if ( w_create_steps_[ i ] == 0 )
          {
            // these local switches control the flow below
            bool deletion_trigger;
            bool stepeval_trigger;

            if ( w_jk_[ i ] <= 0. )
            {
              // if the contact has weight zero from the start, we just schedule
              // deletion and are done. This can happen due to inconsistent
              // set_status call by user.
              deletion_trigger = true;
              stepeval_trigger = false;
            }
            else
            {
              // the delta_done in this case may be different from delta_this, in
              // case the contact is deleted before delta_this is elapsed. If so,
              // we reenter this while loop from the top.
              // Therefore we update r_jk and the other variables at every round, to
              // have initial conditions consistent with delta_done.

              // compute amplitudes of exponential terms of w_jk solution
              compute_amps_( cp, i ); //, r_post_i_, R_post_i_, amps_ );

              // compute exponentials terms
              get_exps_( cp, delta_i ); //, exps_ );

              // compose the solution
              w_jk_[ i ] = compose_w_sol_(); // amps_, exps_ );
            }
            // delete contacts with negative or zero weights
            if ( w_jk_[ i ] <= 0. )
            {
              deletion_trigger = true;
              // in safe mode we compute the exact zero crossing times in case
              // of deletions, to correct the creation step counter.
              stepeval_trigger = cp.safe_mode_;
            }
            else
            {
              // no deletion has been triggered yet (w_jk is positive).
              // There may have been a zero crossing before, though.
              deletion_trigger = false;
              if ( cp.safe_mode_ )
              {
                // if we cannot exclude zero crossings in the interval,
                // we search numerically if there is a zero crossings,
                // on the time grid spanned by the simulation resolution.
                stepeval_trigger = check_crossing_possible_();
              }
              else
              {
                stepeval_trigger = false;
              }
            }
            if ( stepeval_trigger )
            {
              long_t d_stepeval_ = 0;
              // we search numerically for a zero crossing
              // on the time grid spanned by the simulation resolution.
              while ( d_stepeval_ < delta_i )
              {
                get_exps_( cp, d_stepeval_ );            //, exps_ );
                double_t w_stepeval_ = compose_w_sol_(); // amps_, exps_ );
                if ( w_stepeval_ <= 0. )
                {
                  // we stop searching because we have found the first zero
                  // crossing, upon which the contact is immediately deleted.
                  // std::cout << "deletion triggered in step-wise check."  << "\n";
                  deletion_trigger = true;
                  break;
                }
                d_stepeval_++;
              }
              // because the deletion may have happened before reaching
              // delta_this, the effective interval that was integrated
              // may have been shorter
              delta_this = d_stepeval_;
            }
            else
            {
              // if stepeval was not triggered (not in safe mode),
              // we assume that the deletion event, if any, happened at the end
              // of the integration interval, so that we have integrated the
              // whole delta_i
              delta_this = delta_i;
            }

            if ( deletion_trigger )
            {
              // generate an exponentially distributed number.
              w_create_steps_[ i ] =
                Time( Time::ms( exp_dev_( rng_ ) / cp.lambda_ * 1e3 ) ).get_steps();
              // set synapse to equal zero
              w_jk_[ i ] = 0.;
              // set activity dependent state variables to NAN to denote that
              // they are not defined.
              r_jk_[ i ] = NAN;
              c_jk_[ i ] = NAN;
              r_post_jk_[ i ] = NAN;
              R_post_jk_[ i ] = NAN;
              // increment deletion counter
              n_delete_++;
            }
            // end of weight plasticity part
          }
          else
          {
            // w_create_steps_ has to be negative, otherwise there is a problem
            // above. That means plasticity is paused because of grace period.
            assert( w_create_steps_[ i ] < 0 );
            w_create_steps_[ i ] += delta_this;
            // passing period of grace must not cause deletion of the contact.
            assert( w_create_steps_[ i ] <= 0 );
          }

          // now we integrate the remaining state variables for delta_this steps

          // precompute some exponentials
          if ( delta_this < cp.exp_cache_len_ )
          {
            // we copy the exp terms from the cache if possible
            exp_term_8_ = cp.exp_8_[ delta_this ];
            exp_term_9_ = cp.exp_2_[ delta_this ];
          }
          else
          {
            // otherwise we compute them
            double_t t_delta_ = Time( Time::step( delta_this ) ).get_ms() / 1000.;
            exp_term_8_ = std::exp( -t_delta_ / cp.tau_ );
            exp_term_9_ = std::exp( -t_delta_ / cp.tau_slow_ );
          }
          // std::exp( t_delta_*(-2/cp.tau_ + 1/cp.tau_slow_) )
          exp_term_10_ = exp_term_8_ * exp_term_8_ / exp_term_9_;

          // c_jk update by analytical solution
          c_jk_[ i ] = ( ( -1 + exp_term_10_ ) * r_jk_[ i ] * r_post_jk_[ i ] * cp.tau_
                         + c_jk_[ i ] * ( cp.tau_ - 2 * cp.tau_slow_ ) )
            / ( cp.tau_ - 2 * cp.tau_slow_ ) * exp_term_9_;

          // r_jk update by analytical solution
          r_jk_[ i ] *= exp_term_8_;

          // r/R post update by analytical solution
          r_post_jk_[ i ] *= exp_term_8_;
          R_post_jk_[ i ] *= exp_term_9_;
        }

        // increment the step counter of the loop over delta
        delta_done += delta_this;
      }
    }
  }

  // declarations of data members of each connection
  long_t n_conns_;
  long_t n_create_;
  long_t n_delete_;
  // weights of this connection
  std::vector< double_t > w_jk_;
  // steps until creation of new weight
  std::vector< long_t > w_create_steps_;
  long_t w_create_steps_min_;
  long_t steps_slept_;

  // traces
  std::vector< double_t > c_jk_;
  std::vector< double_t > r_jk_;
  std::vector< double_t > R_post_jk_;
  std::vector< double_t > r_post_jk_;

  // Random number generator pointer
  librandom::RngPtr rng_;
  // random deviate generator
  librandom::ExpRandomDev exp_dev_;

  // we need local copies of these, because intermediate values are
  // required as we go through the contacts.
  double_t exp_term_8_;
  double_t exp_term_9_;
  double_t exp_term_10_;
  std::vector< double_t > amps_;
  std::vector< double_t > exps_;
};

/**
 * Send an event to the receiver of this connection.
 * \param e The event to send
 * \param t The thread on which this connection is stored.
 * \param t_lastspike Time point of last spike emitted
 * \param cp Common properties object, containing the stdp parameters.
 */
template < typename targetidentifierT >
void
STDPSplConnectionHom< targetidentifierT >::send( Event& e,
  thread t,
  double_t t_lastspike,
  const STDPSplHomCommonProperties& cp )
{
  // once the synapse receives a spike event, it updates its state, from the
  // last spike to this one.
  double_t t_spike = e.get_stamp().get_ms();
  long_t steps_total = Time( Time::ms( t_spike - t_lastspike ) ).get_steps();

  // get spike history in relevant range (t1, t2] from post-synaptic neuron
  Node* target = get_target( t );
  std::deque< histentry >::iterator start;
  std::deque< histentry >::iterator finish;
  target->get_history( t_lastspike, t_spike, &start, &finish );

  // Before anything else happens, we check if this synapse actually has
  // any active synaptic contacts (w_create_steps_min_==0), or ones that
  // will soon be created. Most synapses typically do not have either.
  if ( cp.sleep_mode_ && ( w_create_steps_min_ > steps_total + steps_slept_ ) )
  {
    // There is no active contact. No new contacts will be created
    // within this interval. Synapse stays in sleep mode, to be cheaper in
    // terms of computational load.

    // increment the sleep step counter
    steps_slept_ += steps_total;

    // we need to deplete the postsynaptic spike archiver, otherwise it will get
    // slower and slower
    while ( start != finish )
    {
      // proceed to the next postsynaptic spike
      ++start;
    }
  }
  else
  {
    // This is the main update block of the synapse model ("awake mode")

    // If the synapse has slept before, it now wakes up.
    // Decrement all creation step counters accordingly.
    if ( steps_slept_ > 0 )
    {
      for ( long_t i = 0; i < n_conns_; i++ )
      {
        w_create_steps_[ i ] -= steps_slept_;
      }
      steps_slept_ = 0;
    }

<<<<<<< HEAD
  // get random number generator of target thread
  rng_ = kernel().rng_manager.get_rng( get_target( t )->get_vp() );
  
  // integration of synapse state starts from the last spike received
  double_t t_last_postspike = t_lastspike;
=======
    // get random number generator of target thread
    Network* net = Node::network();
    rng_ = net->get_rng( target->get_vp() );

    // integration of synapse state starts from the last spike received
    double_t t_last_postspike = t_lastspike;
>>>>>>> d419feb8

    // integration proceeds from postsynaptic spike to postsyn. spike in range.
    while ( start != finish )
    {
      long_t delta = Time( Time::ms( start->t_ - t_last_postspike ) ).get_steps();

      // integrate the state variables for this delta
      // here we use the analytical solution of the ODEs in between spikes
      // (homogeneous solution)
      integrate_( cp, delta );

      // increment postsynaptic traces once for each spike
      for ( long_t i = 0; i < n_conns_; i++ )
      {
        r_post_jk_[ i ] += 1. / cp.tau_;
        R_post_jk_[ i ] += 1. / cp.tau_slow_;
      }
      // proceed to the next postsynaptic spike
      t_last_postspike = start->t_;
      ++start;
    }

    // it remains to integrate from the last postsynaptic spike to the time of
    // the presynaptic spike received.
    long_t remaining_delta = Time( Time::ms( t_spike - t_last_postspike ) ).get_steps();
    integrate_( cp, remaining_delta );

    // Now, after updating the synapse state, we are ready to transmit the spike.
    // Spike transmission failures occur at each contact with rate p_fail, i.e.
    // presynaptic traces only get updated by the spike with probability 1-p_fail.
    double_t weight_tot = 0.;
    for ( long_t i = 0; i < n_conns_; i++ )
    {
      // go through all synaptic contacts and draw a random number
      double_t rr = rng_->drand();
      if ( rr > cp.p_fail_ )
      {
        // increment the presynaptic trace of contact i if transmission successful
        r_jk_[ i ] += 1. / cp.tau_;

        // count only existing synapses to total weight
        // only transmitted for successful spikes
        if ( w_jk_[ i ] > 0. )
        {
          weight_tot += w_jk_[ i ];
        }
      }
    }
    // Only send the spike if it has a nonzero total weight
    // Sending spikes causes computations in postsynaptic neurons and
    // network communication, which is not necessary for zero-weight spikes.
    if ( weight_tot > 0. )
    {
      e.set_receiver( *target );
      e.set_weight( weight_tot );
      e.set_delay( get_delay_steps() );
      e.set_rport( get_rport() );
      e();
    }

    // Get the minimum value of the creation step counters. This will be used
    // to trigger sleep mode when no contacts are active.
    w_create_steps_min_ = *std::min_element( w_create_steps_.begin(), w_create_steps_.end() );
    if ( w_create_steps_min_ < 0 )
    {
      w_create_steps_min_ = 0;
    }
  }
}


template < typename targetidentifierT >
STDPSplConnectionHom< targetidentifierT >::STDPSplConnectionHom()
  : ConnectionBase()
  , n_conns_( 1 )
{
  w_jk_.resize( n_conns_, 1. );
  w_create_steps_.resize( n_conns_, 0 );
  w_create_steps_min_ = 0;
  steps_slept_ = 0;
  r_jk_.resize( n_conns_, 0. );
  c_jk_.resize( n_conns_, 0. );
  r_post_jk_.resize( n_conns_, 0. );
  R_post_jk_.resize( n_conns_, 0. );
  n_create_ = 0;
  n_delete_ = 0;
  amps_.resize( 7 );
  exps_.resize( 7 );
}

template < typename targetidentifierT >
STDPSplConnectionHom< targetidentifierT >::STDPSplConnectionHom(
  const STDPSplConnectionHom< targetidentifierT >& rhs )
  : ConnectionBase( rhs )
  , n_conns_( rhs.n_conns_ )
{
  w_jk_ = rhs.w_jk_;
  w_create_steps_ = rhs.w_create_steps_;
  w_create_steps_min_ = rhs.w_create_steps_min_;
  steps_slept_ = rhs.steps_slept_;
  r_jk_ = rhs.r_jk_;
  c_jk_ = rhs.c_jk_;
  r_post_jk_ = rhs.r_post_jk_;
  R_post_jk_ = rhs.R_post_jk_;
  n_create_ = rhs.n_create_;
  n_delete_ = rhs.n_delete_;
  exp_term_8_ = rhs.exp_term_8_;
  exp_term_9_ = rhs.exp_term_9_;
  exp_term_10_ = rhs.exp_term_10_;
  amps_ = rhs.amps_;
  exps_ = rhs.exps_;
}

template < typename targetidentifierT >
void
STDPSplConnectionHom< targetidentifierT >::get_status( DictionaryDatum& d ) const
{
  ConnectionBase::get_status( d );
  def< long_t >( d, "n_pot_conns", n_conns_ );
  def< long_t >( d, "n_create", n_create_ );
  def< long_t >( d, "n_delete", n_delete_ );
  def< std::vector< double_t > >( d, "w_jk", w_jk_ );
  def< std::vector< double_t > >( d, "r_post_jk", r_post_jk_ );
  def< std::vector< double_t > >( d, "R_post_jk", R_post_jk_ );
  def< std::vector< double_t > >( d, "c_jk", c_jk_ );
  def< std::vector< double_t > >( d, "r_jk", r_jk_ );
  def< std::vector< long_t > >( d, "w_create_steps", w_create_steps_ );
}

template < typename targetidentifierT >
void
STDPSplConnectionHom< targetidentifierT >::set_status( const DictionaryDatum& d,
  ConnectorModel& cm )
{
  ConnectionBase::set_status( d, cm );

  bool n_updated = updateValue< long_t >( d, "n_pot_conns", n_conns_ );
  updateValue< long_t >( d, "n_create", n_create_ );
  updateValue< long_t >( d, "n_delete", n_delete_ );
  updateValue< long_t >( d, "n_pot_conns", n_conns_ );

  if ( not( n_conns_ > 0 ) )
  {
    throw BadProperty( "Number of potential connections must be positive" );
  }

  if ( n_updated == true )
  {
    w_jk_.resize( n_conns_, 1. );
    w_create_steps_.resize( n_conns_, 0 );
    r_jk_.resize( n_conns_, 0. );
    c_jk_.resize( n_conns_, 0. );
    r_post_jk_.resize( n_conns_, 0. );
    R_post_jk_.resize( n_conns_, 0. );
  }

  if ( not( n_create_ >= 0 ) )
  {
    throw BadProperty( "Number of creation events must be positive" );
  }

  if ( not( n_delete_ >= 0 ) )
  {
    throw BadProperty( "Number of deletion events must be positive" );
  }

  std::vector< double_t > r_jk_tmp;
  if ( updateValue< std::vector< double > >( d, "r_jk", r_jk_tmp ) )
  {
    if ( r_jk_tmp.size() != ( unsigned ) n_conns_ )
    {
      throw BadProperty( "Size of r_jk must be equal to n_pot_conns" );
    }
    r_jk_ = r_jk_tmp;
  }

  std::vector< double_t > c_jk_tmp;
  if ( updateValue< std::vector< double > >( d, "c_jk", c_jk_tmp ) )
  {
    if ( c_jk_tmp.size() != ( unsigned ) n_conns_ )
    {
      throw BadProperty( "Size of c_jk must be equal to n_pot_conns" );
    }
    c_jk_ = c_jk_tmp;
  }

  std::vector< double_t > r_post_jk_tmp;
  if ( updateValue< std::vector< double > >( d, "r_post_jk", r_post_jk_tmp ) )
  {
    if ( r_post_jk_tmp.size() != ( unsigned ) n_conns_ )
    {
      throw BadProperty( "Size of r_post_jk must be equal to n_pot_conns" );
    }
    r_post_jk_ = r_post_jk_tmp;
  }

  std::vector< double_t > R_post_jk_tmp;
  if ( updateValue< std::vector< double > >( d, "R_post_jk", R_post_jk_tmp ) )
  {
    if ( R_post_jk_tmp.size() != ( unsigned ) n_conns_ )
    {
      throw BadProperty( "Size of R_post_jk must be equal to n_pot_conns" );
    }
    R_post_jk_ = R_post_jk_tmp;
  }

  std::vector< double_t > w_jk_tmp;
  if ( updateValue< std::vector< double > >( d, "w_jk", w_jk_tmp ) )
  {
    if ( w_jk_tmp.size() != ( unsigned ) n_conns_ )
    {
      throw BadProperty( "Size of w_jk must be equal to n_pot_conns" );
    }
    w_jk_ = w_jk_tmp;
  }

  std::vector< long_t > w_create_steps_tmp;
  if ( updateValue< std::vector< long_t > >( d, "w_create_steps", w_create_steps_tmp ) )
  {
    if ( w_create_steps_tmp.size() != ( unsigned ) n_conns_ )
    {
      throw BadProperty( "Size of w_create_steps must be equal to n_pot_conns" );
    }
    w_create_steps_ = w_create_steps_tmp;
  }

  // Refresh minimum of w_create_steps_min_. SetStatus might have ended sleep mode
  // of the synapse by changing w_create_steps_
  w_create_steps_min_ = *std::min_element( w_create_steps_.begin(), w_create_steps_.end() );
  if ( w_create_steps_min_ < 0 )
  {
    w_create_steps_min_ = 0;
  }
}

} // of namespace nest

#endif // of #ifndef STDP_SPL_CONNECTION_HOM_H<|MERGE_RESOLUTION|>--- conflicted
+++ resolved
@@ -776,20 +776,12 @@
       steps_slept_ = 0;
     }
 
-<<<<<<< HEAD
-  // get random number generator of target thread
-  rng_ = kernel().rng_manager.get_rng( get_target( t )->get_vp() );
-  
-  // integration of synapse state starts from the last spike received
-  double_t t_last_postspike = t_lastspike;
-=======
     // get random number generator of target thread
     Network* net = Node::network();
     rng_ = net->get_rng( target->get_vp() );
 
     // integration of synapse state starts from the last spike received
     double_t t_last_postspike = t_lastspike;
->>>>>>> d419feb8
 
     // integration proceeds from postsynaptic spike to postsyn. spike in range.
     while ( start != finish )
