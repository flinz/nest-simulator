/*
 *  sli_neuron.cpp
 *
 *  This file is part of NEST.
 *
 *  Copyright (C) 2004 The NEST Initiative
 *
 *  NEST is free software: you can redistribute it and/or modify
 *  it under the terms of the GNU General Public License as published by
 *  the Free Software Foundation, either version 2 of the License, or
 *  (at your option) any later version.
 *
 *  NEST is distributed in the hope that it will be useful,
 *  but WITHOUT ANY WARRANTY; without even the implied warranty of
 *  MERCHANTABILITY or FITNESS FOR A PARTICULAR PURPOSE.  See the
 *  GNU General Public License for more details.
 *
 *  You should have received a copy of the GNU General Public License
 *  along with NEST.  If not, see <http://www.gnu.org/licenses/>.
 *
 */

#include "exceptions.h"
#include "sli_neuron.h"
#include "network.h"
#include "dict.h"
#include "integerdatum.h"
#include "doubledatum.h"
#include "dictutils.h"
#include "numerics.h"
#include "universal_data_logger_impl.h"
#include "dictstack.h"
#include "network_impl.h"

#include <limits>

#include "kernel_manager.h"

/* ----------------------------------------------------------------
 * Recordables map
 * ---------------------------------------------------------------- */

nest::RecordablesMap< nest::sli_neuron > nest::sli_neuron::recordablesMap_;

namespace nest
{
// Override the create() method with one call to RecordablesMap::insert_()
// for each quantity to be recorded.
template <>
void
RecordablesMap< sli_neuron >::create()
{
  // use standard names whereever you can for consistency!
  insert_( names::V_m, &sli_neuron::get_V_m_ );
}
}

nest::sli_neuron::Buffers_::Buffers_( sli_neuron& n )
  : logger_( n )
{
}

nest::sli_neuron::Buffers_::Buffers_( const Buffers_&, sli_neuron& n )
  : logger_( n )
{
}

/* ----------------------------------------------------------------
 * Default and copy constructor for node
 * ---------------------------------------------------------------- */

nest::sli_neuron::sli_neuron()
  : Archiving_Node()
  , state_( new Dictionary() )
  , B_( *this )
{
  // We add empty defaults for /calibrate and /update, so that the uninitialised node runs without
  // errors.
  state_->insert( names::calibrate, new ProcedureDatum() );
  state_->insert( names::update, new ProcedureDatum() );
  recordablesMap_.create();
}

nest::sli_neuron::sli_neuron( const sli_neuron& n )
  : Archiving_Node( n )
  , state_( new Dictionary( *n.state_ ) )
  , B_( n.B_, *this )
{
  init_state_( n );
}

/* ----------------------------------------------------------------
 * Node initialization functions
 * ---------------------------------------------------------------- */

void
nest::sli_neuron::init_state_( const Node& proto )
{
  const sli_neuron& pr = downcast< sli_neuron >( proto );
  state_ = DictionaryDatum( new Dictionary( *pr.state_ ) );
}

void
nest::sli_neuron::init_buffers_()
{
  B_.ex_spikes_.clear(); // includes resize
  B_.in_spikes_.clear(); // includes resize
  B_.currents_.clear();  // includes resize
  B_.logger_.reset();    // includes resize
  Archiving_Node::clear_history();
}


void
nest::sli_neuron::calibrate()
{
  B_.logger_.init();

  bool terminate = false;

  if ( !state_->known( names::calibrate ) )
  {
    std::string msg =
      String::compose( "Node %1 has no /calibrate function in its status dictionary.", get_gid() );
    LOG( M_ERROR, "sli_neuron::calibrate", msg.c_str() );
    terminate = true;
  }

  if ( !state_->known( names::update ) )
  {
    std::string msg = String::compose(
      "Node %1 has no /update function in its status dictionary. Terminating.", get_gid() );
    LOG( M_ERROR, "sli_neuron::calibrate", msg.c_str() );
    terminate = true;
  }

  if ( terminate )
  {
<<<<<<< HEAD
    kernel().simulation_manager.terminate();
    LOG(
      M_ERROR, "sli_neuron::calibrate", "Terminating." );
=======
    Network::get_network().terminate();
    LOG( M_ERROR, "sli_neuron::calibrate", "Terminating." );
>>>>>>> 59d3c5cf
    return;
  }

#pragma omp critical( sli_neuron )
  {
    Network::get_network().execute_sli_protected(
      state_, names::calibrate_node ); // call interpreter
  }
}

/* ----------------------------------------------------------------
 * Update and spike handling functions
 */

void
nest::sli_neuron::update( Time const& origin, const long_t from, const long_t to )
{
  assert( to >= 0 && ( delay ) from < Network::get_network().get_min_delay() );
  assert( from < to );
  ( *state_ )[ names::t_origin ] = origin.get_steps();

  if ( state_->known( names::error ) )
  {
    std::string msg = String::compose( "Node %1 still has its error state set.", get_gid() );
    LOG( M_ERROR, "sli_neuron::update", msg.c_str() );
<<<<<<< HEAD
    LOG( M_ERROR,
      "sli_neuron::update",
      "Please check /calibrate and /update for errors" );
    kernel().simulation_manager.terminate();
=======
    LOG( M_ERROR, "sli_neuron::update", "Please check /calibrate and /update for errors" );
    Network::get_network().terminate();
>>>>>>> 59d3c5cf
    return;
  }

  for ( long_t lag = from; lag < to; ++lag )
  {
    ( *state_ )[ names::in_spikes ] =
      B_.in_spikes_.get_value( lag ); // in spikes arriving at right border
    ( *state_ )[ names::ex_spikes ] =
      B_.ex_spikes_.get_value( lag ); // ex spikes arriving at right border
    ( *state_ )[ names::currents ] = B_.currents_.get_value( lag );
    ( *state_ )[ names::t_lag ] = lag;

#pragma omp critical( sli_neuron )
    {
      Network::get_network().execute_sli_protected(
        state_, names::update_node ); // call interpreter
    }

    bool spike_emission = false;
    if ( state_->known( names::spike ) )
      spike_emission = ( *state_ )[ names::spike ];

    // threshold crossing
    if ( spike_emission )
    {
      set_spiketime( Time::step( origin.get_steps() + lag + 1 ) );
      SpikeEvent se;
      kernel().event_delivery_manager.send( *this, se, lag );
    }

    B_.logger_.record_data( origin.get_steps() + lag );
  }
}


void
nest::sli_neuron::handle( SpikeEvent& e )
{
  assert( e.get_delay() > 0 );

  if ( e.get_weight() > 0.0 )
    B_.ex_spikes_.add_value( e.get_rel_delivery_steps( kernel().simulation_manager.get_slice_origin() ),
      e.get_weight() * e.get_multiplicity() );
  else
    B_.in_spikes_.add_value( e.get_rel_delivery_steps( kernel().simulation_manager.get_slice_origin() ),
      e.get_weight() * e.get_multiplicity() );
}

void
nest::sli_neuron::handle( CurrentEvent& e )
{
  assert( e.get_delay() > 0 );

  const double_t I = e.get_current();
  const double_t w = e.get_weight();

  // add weighted current; HEP 2002-10-04
  B_.currents_.add_value(
    e.get_rel_delivery_steps( kernel().simulation_manager.get_slice_origin() ), w * I );
}

void
nest::sli_neuron::handle( DataLoggingRequest& e )
{
  B_.logger_.handle( e );
}<|MERGE_RESOLUTION|>--- conflicted
+++ resolved
@@ -30,11 +30,9 @@
 #include "numerics.h"
 #include "universal_data_logger_impl.h"
 #include "dictstack.h"
-#include "network_impl.h"
+#include "event_delivery_manager_impl.h"
 
 #include <limits>
-
-#include "kernel_manager.h"
 
 /* ----------------------------------------------------------------
  * Recordables map
@@ -136,14 +134,9 @@
 
   if ( terminate )
   {
-<<<<<<< HEAD
     kernel().simulation_manager.terminate();
     LOG(
       M_ERROR, "sli_neuron::calibrate", "Terminating." );
-=======
-    Network::get_network().terminate();
-    LOG( M_ERROR, "sli_neuron::calibrate", "Terminating." );
->>>>>>> 59d3c5cf
     return;
   }
 
@@ -169,15 +162,10 @@
   {
     std::string msg = String::compose( "Node %1 still has its error state set.", get_gid() );
     LOG( M_ERROR, "sli_neuron::update", msg.c_str() );
-<<<<<<< HEAD
     LOG( M_ERROR,
       "sli_neuron::update",
       "Please check /calibrate and /update for errors" );
     kernel().simulation_manager.terminate();
-=======
-    LOG( M_ERROR, "sli_neuron::update", "Please check /calibrate and /update for errors" );
-    Network::get_network().terminate();
->>>>>>> 59d3c5cf
     return;
   }
 
