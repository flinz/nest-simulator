--- conflicted
+++ resolved
@@ -52,6 +52,7 @@
         st.sort()
         self.assertEqual(st, [0, 1, 2, 3, 4, 5, 6, 7])
 
+
     def test_ThreadsGetConnections(self):
         """GetConnections with threads"""
 
@@ -97,13 +98,8 @@
             sd = nest.Create('spike_detector')
             vm = nest.Create('voltmeter')
 
-<<<<<<< HEAD
             nest.Connect(n,sd)
             nest.Connect(vm,n)
-=======
-            nest.ConvergentConnect(n, sd)
-            nest.DivergentConnect(vm, n)
->>>>>>> 10c079ba
 
             nest.Simulate(Simtime)
 
